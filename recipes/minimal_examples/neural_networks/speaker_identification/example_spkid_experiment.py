#!/usr/bin/python
import os
import torch
import speechbrain as sb
from speechbrain.utils.train_logger import summarize_average

experiment_dir = os.path.dirname(os.path.realpath(__file__))
params_file = os.path.join(experiment_dir, "params.yaml")
data_folder = "../../../../samples/audio_samples/nn_training_samples"
data_folder = os.path.realpath(os.path.join(experiment_dir, data_folder))
with open(params_file) as fin:
    params = sb.yaml.load_extended_yaml(fin, {"data_folder": data_folder})


class SpkIdBrain(sb.core.Brain):
    def compute_forward(self, x, stage="train", init_params=False):
        id, wavs, lens = x
        feats = params.compute_features(wavs, init_params)
        feats = params.mean_var_norm(feats, lens)

        x = params.linear1(feats, init_params)
        x = params.activation(x)
        x = params.linear2(x, init_params)
        x = torch.mean(x, dim=1, keepdim=True)
        outputs = params.softmax(x)

        return outputs, lens

    def compute_objectives(self, predictions, targets, stage="train"):
        predictions, lens = predictions
        uttid, spkid, _ = targets
        loss = params.compute_cost(predictions, spkid, lens)

<<<<<<< HEAD
        if stage != "train":
            stats = {"error": params.compute_error(predictions, spkid, lens)}
            return loss, stats
=======
        stats = {}
        if not train_mode:
            stats["error"] = params.compute_error(predictions, spkid, lens)
>>>>>>> 9525d8e6

        return loss, stats

    def on_epoch_end(self, epoch, train_stats, valid_stats):
        print("Epoch %d complete" % epoch)
        print("Train loss: %.2f" % summarize_average(train_stats["loss"]))
        print("Valid loss: %.2f" % summarize_average(valid_stats["loss"]))
        print("Valid error: %.2f" % summarize_average(valid_stats["error"]))


train_set = params.train_loader()
first_x, first_y = next(iter(train_set))
spk_id_brain = SpkIdBrain(
    modules=[params.linear1, params.linear2],
    optimizer=params.optimizer,
    first_inputs=[first_x],
)
train_stats, _ = spk_id_brain.fit(
    range(params.N_epochs), train_set, params.valid_loader()
)
test_stats = spk_id_brain.evaluate(params.test_loader())
print("Test error: %.2f" % summarize_average(test_stats["error"]))


# Integration test: ensure we overfit the training data
def test_error():
    assert summarize_average(train_stats["loss"]) < 0.2<|MERGE_RESOLUTION|>--- conflicted
+++ resolved
@@ -31,15 +31,9 @@
         uttid, spkid, _ = targets
         loss = params.compute_cost(predictions, spkid, lens)
 
-<<<<<<< HEAD
+        stats = {}
         if stage != "train":
-            stats = {"error": params.compute_error(predictions, spkid, lens)}
-            return loss, stats
-=======
-        stats = {}
-        if not train_mode:
             stats["error"] = params.compute_error(predictions, spkid, lens)
->>>>>>> 9525d8e6
 
         return loss, stats
 
