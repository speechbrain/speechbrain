# #################################
# The recipe for training an L2I interpretability method on the ESC50 dataset.
#
# Author:
#  * Cem Subakan 2022, 2023
#  * Francesco Paissan 2022, 2023
#  (based on the SpeechBrain UrbanSound8k recipe)
# #################################

# Seed needs to be set at top of yaml, before objects with parameters are made
seed: 1234
__set_seed: !!python/object/apply:torch.manual_seed [!ref <seed>]

sample: ""
overlap_type: LJSpeech

exp_method: "l2i"
mrt: false
mrt_layer: 6
eval_outdir: ""
use_stft2mel: false

# Set up folders for reading from and writing to
<<<<<<< HEAD
data_folder: !PLACEHOLDER  # e.g., /localscratch/ESC-50-master
=======
# Dataset must already exist at `audio_data_folder`
data_folder: /mnt/data/ESC50/
>>>>>>> ae00b6c0
audio_data_folder: !ref <data_folder>/audio

add_wham_noise: false
signal_length_s: 5
wham_folder: /mnt/data/large_audio/WHAM/wham_noise
wham_audio_folder: !ref <wham_folder>/tr
wham_metadata: "metadata/wham_speechbrain.csv"
wham_dataset: !new:wham_prepare.WHAMDataset
    data_dir: !ref <wham_audio_folder>
    target_length: !ref <signal_length_s>
    sample_rate: !ref <sample_rate>

experiment_name: L2I_cnn14
output_folder: !ref ./results/<experiment_name>/<seed>
save_folder: !ref <output_folder>/save
train_log: !ref <output_folder>/train_log.txt

save_interpretations: False
classifier_temp: 1

# Tensorboard logs
use_tensorboard: False
tensorboard_logs_folder: !ref <output_folder>/tb_logs/

# Path where data manifest files will be stored
train_annotation: !ref <data_folder>/manifest/train.json
valid_annotation: !ref <data_folder>/manifest/valid.json
test_annotation: !ref <data_folder>/manifest/test.json

train_fold_nums: [1, 2, 3]
valid_fold_nums: [4]
test_fold_nums: [5]
skip_manifest_creation: False

ckpt_interval_minutes: 15 # save checkpoint every N min

# Training parameters
number_of_epochs: 200
batch_size: 2
lr: 0.0001
sample_rate: 16000
interpret_period: 1
relevance_th: 0.2

# Feature parameters
n_mels: 80
left_frames: 0
right_frames: 0
deltas: False

# Number of classes
out_n_neurons: 50

shuffle: True
dataloader_options:
    batch_size: !ref <batch_size>
    shuffle: !ref <shuffle>
    num_workers: 0

epoch_counter: !new:speechbrain.utils.epoch_loop.EpochCounter
    limit: !ref <number_of_epochs>

opt_class: !name:torch.optim.Adam
    lr: !ref <lr>
    weight_decay: 0.000002

lr_annealing: !new:speechbrain.nnet.schedulers.ReduceLROnPlateau
    factor: 0.5
    patience: 3
    dont_halve_until_epoch: 50


use_melspectra: True

# Logging + checkpoints
train_logger: !new:speechbrain.utils.train_logger.FileTrainLogger
    save_file: !ref <train_log>

checkpointer: !new:speechbrain.utils.checkpoints.Checkpointer
    checkpoints_dir: !ref <save_folder>
    recoverables:
        theta: !ref <theta>
        psi_model: !ref <psi_model>
        counter: !ref <epoch_counter>

compute_features: !new:speechbrain.lobes.features.Fbank
    n_mels: !ref <n_mels>
    left_frames: !ref <left_frames>
    right_frames: !ref <right_frames>
    deltas: !ref <deltas>
    sample_rate: !ref <sample_rate>
    n_fft: 1024
    win_length: 20
    hop_length: 10

embedding_model: !new:speechbrain.lobes.models.Cnn14.Cnn14
    mel_bins: !ref <n_mels>
    emb_dim: 2048
    return_reps: True
    l2i: false

classifier: !new:torch.nn.Linear
     in_features: 2048
     out_features: !ref <out_n_neurons>   

# Interpretation hyperparams
K: 100
n_freq: 513

# pre-processing
n_fft: 1024
spec_mag_power: 0.5
hop_length: 11.6099
win_length: 23.2199
compute_stft: !new:speechbrain.processing.features.STFT
    n_fft: !ref <n_fft>
    hop_length: !ref <hop_length>
    win_length: !ref <win_length>
    sample_rate: !ref <sample_rate>

compute_fbank: !new:speechbrain.processing.features.Filterbank
    n_mels: 80
    n_fft: !ref <n_fft>
    sample_rate: !ref <sample_rate>
    log_mel: false

compute_istft: !new:speechbrain.processing.features.ISTFT
    sample_rate: !ref <sample_rate>
    hop_length: !ref <hop_length>
    win_length: !ref <win_length>

psi_model: !new:speechbrain.lobes.models.L2I.CNN14PSI_stft_2d
  dim: 2048
  K: !ref <K>
  shared_keys: 0
  activate_class_partitioning: True
  adapter_reduce_dim: True
  stft2mel: True
# psi_model: !new:speechbrain.lobes.models.L2I.Psi
theta: !new:speechbrain.lobes.models.L2I.Theta
    num_classes: !ref <out_n_neurons>

# NMF Decoder
nmf_decoder: !new:speechbrain.lobes.models.L2I.NMFDecoderAudio
    n_comp: !ref <K>
    n_freq: !ref <n_freq>

alpha: 10 # applied to NMF loss
beta: 0.8 # L1 regularization to time activations
k_fidelity: 3 # top-k fidelity

modules:
    compute_stft: !ref <compute_stft>
    compute_fbank: !ref <compute_fbank>
    compute_istft: !ref <compute_istft>
    compute_features: !ref <compute_features>
    psi: !ref <psi_model>
    theta: !ref <theta>

pretrained_PIQ: null
embedding_model_path: 'fpaissan/r/embedding_model.ckpt'
classifier_model_path: 'fpaissan/r/classifier.ckpt'

nmf_decoder_path: speechbrain/PIQ-ESC50/nmf_decoder.ckpt
use_pretrained: True
pretrained_esc50: !new:speechbrain.utils.parameter_transfer.Pretrainer
    collect_in: !ref <save_folder>
    loadables:
        embedding_model: !ref <embedding_model>
        classifier: !ref <classifier>
        nmf_decoder: !ref <nmf_decoder>
    paths:
        embedding_model: !ref <embedding_model_path>
        classifier: !ref <classifier_model_path>
        nmf_decoder: !ref <nmf_decoder_path><|MERGE_RESOLUTION|>--- conflicted
+++ resolved
@@ -3,7 +3,7 @@
 #
 # Author:
 #  * Cem Subakan 2022, 2023
-#  * Francesco Paissan 2022, 2023
+#  * Francesco Paissan 2022, 2023, 2024
 #  (based on the SpeechBrain UrbanSound8k recipe)
 # #################################
 
@@ -21,12 +21,7 @@
 use_stft2mel: false
 
 # Set up folders for reading from and writing to
-<<<<<<< HEAD
 data_folder: !PLACEHOLDER  # e.g., /localscratch/ESC-50-master
-=======
-# Dataset must already exist at `audio_data_folder`
-data_folder: /mnt/data/ESC50/
->>>>>>> ae00b6c0
 audio_data_folder: !ref <data_folder>/audio
 
 add_wham_noise: false
