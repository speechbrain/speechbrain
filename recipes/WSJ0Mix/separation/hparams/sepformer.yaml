# ################################
# Model: SepFormer for source separation
# https://arxiv.org/abs/2010.13154
# Dataset : WSJ0-2mix and WSJ0-3mix
# ################################
#
# Basic parameters
# Seed needs to be set at top of yaml, before objects with parameters are made
#
seed: 1234
__set_seed: !apply:torch.manual_seed [!ref <seed>]

# Data params

# e.g. '/yourpath/wsj0-mix/2speakers'
# end with 2speakers for wsj0-2mix or 3speakers for wsj0-3mix
data_folder: !PLACEHOLDER

# the path for wsj0/si_tr_s/ folder -- only needed if dynamic mixing is used
# e.g. /yourpath/wsj0-processed/si_tr_s/
# you need to convert the original wsj0 to 8k
# you can do this conversion with the script ../meta/preprocess_dynamic_mixing.py
base_folder_dm: /yourpath/wsj0-processed/si_tr_s/

experiment_name: sepformer
output_folder: !ref results/<experiment_name>/<seed>
train_log: !ref <output_folder>/train_log.txt
save_folder: !ref <output_folder>/save
train_data: !ref <save_folder>/wsj_tr.csv
valid_data: !ref <save_folder>/wsj_cv.csv
test_data: !ref <save_folder>/wsj_tt.csv
skip_prep: False


# Experiment params
auto_mix_prec: True # Set it to True for mixed precision
test_only: False
num_spks: 2 # set to 3 for wsj0-3mix
noprogressbar: False
<<<<<<< HEAD
save_audio: True # Save estimated sources on disk
n_audio_to_save: 20
=======
save_audio: False # Save estimated sources on disk
>>>>>>> 479144c2
sample_rate: 8000

# Training parameters
N_epochs: 200
batch_size: 1
lr: 0.00015
clip_grad_norm: 5
loss_upper_lim: 999999  # this is the upper limit for an acceptable loss
# if True, the training sequences are cut to a specified length
limit_training_signal_len: False
# this is the length of sequences if we choose to limit
# the signal length of training sequences
training_signal_len: 32000000

# Set it to True to dynamically create mixtures at training time
dynamic_mixing: False

# Parameters for data augmentation
use_wavedrop: False
use_speedperturb: True
use_rand_shift: False
min_shift: -8000
max_shift: 8000

speedperturb: !new:speechbrain.lobes.augment.TimeDomainSpecAugment
    perturb_prob: 1.0
    drop_freq_prob: 0.0
    drop_chunk_prob: 0.0
    sample_rate: !ref <sample_rate>
    speeds: [95, 100, 105]

wavedrop: !new:speechbrain.lobes.augment.TimeDomainSpecAugment
    perturb_prob: 0.0
    drop_freq_prob: 1.0
    drop_chunk_prob: 1.0
    sample_rate: !ref <sample_rate>

# loss thresholding -- this thresholds the training loss
threshold_byloss: True
threshold: -30

# Encoder parameters
N_encoder_out: 256
out_channels: 256
kernel_size: 16
kernel_stride: 8

# Dataloader options
# Set num_workers: 0 on MacOS due to behavior of the multiprocessing library
dataloader_opts:
    batch_size: !ref <batch_size>
    num_workers: 3


# Specifying the network
Encoder: !new:speechbrain.lobes.models.dual_path.Encoder
    kernel_size: !ref <kernel_size>
    out_channels: !ref <N_encoder_out>


SBtfintra: !new:speechbrain.lobes.models.dual_path.SBTransformerBlock
    num_layers: 8
    d_model: !ref <out_channels>
    nhead: 8
    d_ffn: 1024
    dropout: 0
    use_positional_encoding: True
    norm_before: True

SBtfinter: !new:speechbrain.lobes.models.dual_path.SBTransformerBlock
    num_layers: 8
    d_model: !ref <out_channels>
    nhead: 8
    d_ffn: 1024
    dropout: 0
    use_positional_encoding: True
    norm_before: True

MaskNet: !new:speechbrain.lobes.models.dual_path.Dual_Path_Model
    num_spks: !ref <num_spks>
    in_channels: !ref <N_encoder_out>
    out_channels: !ref <out_channels>
    num_layers: 2
    K: 250
    intra_model: !ref <SBtfintra>
    inter_model: !ref <SBtfinter>
    norm: ln
    linear_layer_after_inter_intra: False
    skip_around_intra: True

Decoder: !new:speechbrain.lobes.models.dual_path.Decoder
    in_channels: !ref <N_encoder_out>
    out_channels: 1
    kernel_size: !ref <kernel_size>
    stride: !ref <kernel_stride>
    bias: False

optimizer: !name:torch.optim.Adam
    lr: !ref <lr>
    weight_decay: 0

loss: !name:speechbrain.nnet.losses.get_si_snr_with_pitwrapper

lr_scheduler: !new:speechbrain.nnet.schedulers.ReduceLROnPlateau
    factor: 0.5
    patience: 2
    dont_halve_until_epoch: 85

epoch_counter: !new:speechbrain.utils.epoch_loop.EpochCounter
    limit: !ref <N_epochs>

modules:
    encoder: !ref <Encoder>
    decoder: !ref <Decoder>
    masknet: !ref <MaskNet>

checkpointer: !new:speechbrain.utils.checkpoints.Checkpointer
    checkpoints_dir: !ref <save_folder>
    recoverables:
        encoder: !ref <Encoder>
        decoder: !ref <Decoder>
        masknet: !ref <MaskNet>
        counter: !ref <epoch_counter>
        lr_scheduler: !ref <lr_scheduler>

train_logger: !new:speechbrain.utils.train_logger.FileTrainLogger
    save_file: !ref <train_log><|MERGE_RESOLUTION|>--- conflicted
+++ resolved
@@ -37,12 +37,7 @@
 test_only: False
 num_spks: 2 # set to 3 for wsj0-3mix
 noprogressbar: False
-<<<<<<< HEAD
-save_audio: True # Save estimated sources on disk
-n_audio_to_save: 20
-=======
 save_audio: False # Save estimated sources on disk
->>>>>>> 479144c2
 sample_rate: 8000
 
 # Training parameters
