<<<<<<< HEAD
# CommonVoice ASR with CTC + Attention based Seq2Seq models.
This folder contains scripts necessary to run an ASR experiment with the CommonVoice 14.0 dataset: [CommonVoice Homepage](https://commonvoice.mozilla.org/) and pytorch 2.0

# How to run
python train.py hparams/{hparam_file}.py

## For Whisper finetuning:

python train_with_whisper.py hparams/train_<locale>_hf_whisper.yaml e.g. train_<locale>_hf_whisper

Note: When using whisper large model, to improve memory usage during model recovery. You could use (see https://github.com/speechbrain/speechbrain/pull/1743)

# Data preparation
It is important to note that CommonVoice initially offers mp3 audio files at 42Hz. Hence, audio files are downsampled on the fly within the dataio function of the training script.

# Languages
Here is a list of the different languages that we tested within the CommonVoice dataset
with our transformers:
- French
- Italian
- German

For Whisper-large-v2 and medium finetuning, here is list of the different language that we tested  within the CommonVoice.14_0 dataset:
- Hindi
- Arabic
- Persian
- Serbian
- Mongolian
- French
- Italian


# Results

| Language | Release | hyperparams file | LM | Val. CER | Val. WER | Test CER | Test WER | Hugging Face link |  Model link | GPUs |
| ------------- |:-------------:|:---------------------------:| -----:| -----:| -----:| -----:| -----:|:-----------:| :-----------:| :-----------:|
| French | 2023-08-15 | train_fr.yaml | No | 5.41 | 16.00 | 5.41 | 17.61 | [model](https://huggingface.co/speechbrain/asr-transformer-commonvoice-14-fr) | [model](https://www.dropbox.com/sh/zvu9h9pctksnuvp/AAD1kyS3-N0YtmcoMgjM-_Tba?dl=0) | 1xV100 32GB |
| Italian | 2023-08-15 | train_it.yaml | No | 3.72 | 16.31 | 4.01 | 16.80 | [model](https://huggingface.co/speechbrain/asr-transformer-commonvoice-14-it) | [model](https://www.dropbox.com/sh/yy8du12jgbkm3qe/AACBHhTCM-cU-oGvAKJ9kTtaa?dl=0) | 1xV100 32GB |
| German | 2023-08-15 | train_de.yaml | No | 3.60 | 15.33 | 4.22 | 16.76 |[model](https://huggingface.co/speechbrain/asr-transformer-commonvoice-14-de) | [model](https://www.dropbox.com/sh/umfq986o3d9o1px/AAARNF2BFYELOWx3xhIOEoZka?dl=0) | 1xV100 32GB |

## Whisper Finetuning Result:
Following table contains whisper-finetuning results for 1 epoch using whisper_medium model, freezing encoder and finetuning decoder.
| Language | Release | Model | hyperparams file | LM | Val. CER | Val. WER | Test CER | Test WER | HuggingFace link | Model link | GPUs |
| ------------- |:-------------:| -----:|:---------------------------:| -----:| -----:| -----:| -----:| -----:| :-----------: |:-----------:| :-----------:|
| Arabic | 2023-08-15 | large-v2 | train_ar_hf_whisper.yaml | No | 4.02 | 12.47 | 5.20 | 16.96 | [model](https://huggingface.co/speechbrain/asr-whisper-large-v2-commonvoice-ar) | [model](https://www.dropbox.com/sh/45o3xkxdheksdfi/AAAs1zxCw76mcAbudYEonzg0a?dl=0) | 1xV100 16GB |
| Persian | 2023-08-15 | large-v2 | train_fa_hf_whisper.yaml | No | 6.91 | 25.30 | 9.38 | 31.75 | [model](https://huggingface.co/speechbrain/asr-whisper-large-v2-commonvoice-fa) | [model](https://www.dropbox.com/sh/a2vd6nn0icybdcz/AAC7z41jcheW1R9aNNK4-lHha?dl=0) | 1xV100 16GB |
| Mongolian | 2023-08-15 | large-v2 | train_mn_hf_whisper.yaml | No | 24.05 | 62.37 | 25.73 | 64.92 | [model](https://huggingface.co/speechbrain/asr-whisper-large-v2-commonvoice-mn) | [model](https://www.dropbox.com/sh/2t0srpb2nt2wst5/AACRJQCwooRaLxPoLkmTvKq8a?dl=0) | 1xV100 16GB |
| Hindi | 2023-08-15 | large-v2 | train_hi_hf_whisper.yaml | No | 4.54 | 10.46 | 7.00 | 15.27 | [model](https://huggingface.co/speechbrain/asr-whisper-large-v2-commonvoice-hi) | [model](https://www.dropbox.com/sh/qkcm86bzzb1y4sj/AABjA_ckw_hPwJCBzUiXLWrBa?dl=0) | 1xV100 16GB |
| Serbian | 2023-08-15 | large-v2 | train_sr_hf_whisper.yaml | No | 8.92 | 27.12 |  7.60 | 23.63 | [model](https://huggingface.co/speechbrain/asr-whisper-large-v2-commonvoice-sr) | [model](https://www.dropbox.com/sh/a798gw3k2ezerp5/AADz7UxvQRQDOH4DnCJ4J4dja?dl=0) | 1xV100 16GB |
| French | 2023-08-15 | large-v2 | train_fr_hf_whisper.yaml | No | 3.00 | 8.95 | 3.83 | 10.62 | [model](https://huggingface.co/speechbrain/asr-whisper-large-v2-commonvoice-fr) | [model](https://www.dropbox.com/sh/8c2lpa7m5amasjz/AAD5AZlD6OslhFc0W81D3nosa?dl=0) | 1xV100 16GB |
| Arabic | 2023-08-15 | Medium | train_ar_hf_whisper.yaml | No | 4.95 | 14.82 | 6.51 | 20.24 | [model](https://huggingface.co/speechbrain/asr-whisper-medium-commonvoice-ar) | [model](https://www.dropbox.com/sh/0e4vtvbg6hf2e13/AAD-tfzCZGUrh85aeAeJj8I9a?dl=0) | 1xV100 16GB |
| Persian | 2023-08-15 | Medium | train_fa_hf_whisper.yaml | No | 8.58 | 35.48 | 11.27 | 35.48 |[model](https://huggingface.co/speechbrain/asr-whisper-medium-commonvoice-fa) | [model](https://www.dropbox.com/sh/w1urihacmtoulmi/AADMtK3qeAF5mLYk5LMHyiOra?dl=0) | 1xV100 16GB |
| Mongolian | 2023-08-15 | Medium | train_mn_hf_whisper.yaml | No |  27.08 |  67.41 | 27.69 | 67.84 | [model](https://huggingface.co/speechbrain/asr-whisper-medium-commonvoice-mn) | [model](https://www.dropbox.com/sh/6fbhmey7q1udykf/AAAiGObWTTe2cdXHt2Uv2VQXa?dl=0) | 1xV100 16GB |
| Hindi | 2023-08-15 | Medium | train_hi_hf_whisper.yaml | No | 5.82 | 12.51 | 8.16 | 17.04 | [model](https://huggingface.co/speechbrain/asr-whisper-medium-commonvoice-hi) | [model](https://www.dropbox.com/sh/z9vriyy3i6xqvif/AAB7ql-40yWTjKEQJiuhYUr5a?dl=0) | 1xV100 16GB |
| Serbian | 2023-08-15 | Medium | train_sr_hf_whisper.yaml | No | 8.63 | 25.10 |  7.25 | 22.29 | [model](https://huggingface.co/speechbrain/asr-whisper-medium-commonvoice-sr) | [model](https://www.dropbox.com/sh/5lhk230q45sd97z/AAD-U9b_Ws_vFPs-cazsbOY0a?dl=0) | 1xV100 16GB |
| French | 2023-08-15 | Medium | train_fr_hf_whisper.yaml | No | 3.26 | 9.65 | 4.30 | 11.79 | [model](https://huggingface.co/speechbrain/asr-whisper-medium-commonvoice-fr) | [model](https://www.dropbox.com/sh/7zlk07yxnslk4yy/AAANcI3EaG0ZFy6UrKk1Mm2Ga?dl=0) | 1xV100 16GB |
| Italian | 2023-08-15 | Medium | train_it_hf_whisper.yaml | No | 2.42 | 8.26 | 3.03 | 9.63 | [model](https://huggingface.co/speechbrain/asr-whisper-medium-commonvoice-it) | [model](https://www.dropbox.com/sh/u5tex3nvzzs5pex/AAD-J7cOBE_fNfBono8waTKCa?dl=0) | 1xV100 16GB |


# **About SpeechBrain**
- Website: https://speechbrain.github.io/
- Code: https://github.com/speechbrain/speechbrain/
- HuggingFace: https://huggingface.co/speechbrain/


# **Citing SpeechBrain**
Please, cite SpeechBrain if you use it for your research or business.

```bibtex
@misc{speechbrain,
  title={{SpeechBrain}: A General-Purpose Speech Toolkit},
  author={Mirco Ravanelli and Titouan Parcollet and Peter Plantinga and Aku Rouhe and Samuele Cornell and Loren Lugosch and Cem Subakan and Nauman Dawalatabad and Abdelwahab Heba and Jianyuan Zhong and Ju-Chieh Chou and Sung-Lin Yeh and Szu-Wei Fu and Chien-Feng Liao and Elena Rastorgueva and François Grondin and William Aris and Hwidong Na and Yan Gao and Renato De Mori and Yoshua Bengio},
  year={2021},
  eprint={2106.04624},
  archivePrefix={arXiv},
  primaryClass={eess.AS},
  note={arXiv:2106.04624}
}
```
=======
# CommonVoice ASR with CTC + Attention based Seq2Seq models.
This folder contains scripts necessary to run an ASR experiment with the CommonVoice dataset: [CommonVoice Homepage](https://commonvoice.mozilla.org/)

# How to run
```shell
python train.py hparams/{hparam_file}.py
```

# How to run on test sets only
```shell
python train.py hparams/{hparam_file}.py --test_only
```
## For Whisper finetuning:

python train_with_whisper.py hparams/train_<locale>_hf_whisper.yaml e.g. train_<locale>_hf_whisper

Note: When using whisper large model, to improve memory usage during model recovery. You could use (see https://github.com/speechbrain/speechbrain/pull/1743)

# Data preparation
It is important to note that CommonVoice initially offers mp3 audio files at 42Hz. Hence, audio files are downsampled on the fly within the dataio function of the training script.

# Languages
Here is a list of the different languages that we tested within the CommonVoice dataset
with our transformers:
- French

For Whisper-large-v2 finetuning, here is list of the different language that we tested  within the CommonVoice.10_0 dataset:
- Hindi
- Arabic
- Persian
- Serbian
- Mongolian
- French


# Results

| Language | Release | hyperparams file | LM | Val. CER | Val. WER | Test CER | Test WER | Model link | GPUs |
| ------------- |:-------------:|:---------------------------:| -----:| -----:| -----:| -----:| -----:| :-----------:| :-----------:|
| French | 2020-06-22 | train_fr.yaml | No | 5.15 | 17.80 | 6.01 | 19.21 | [model](https://www.dropbox.com/sh/o3bhc0n8h3t9tdg/AADxwA2j-z9a5Y9Um2E6rUwha?dl=0) | 1xV100 16GB |

## Whisper Finetuning Result:
Following table contains whisper-finetuning results for 1 epoch using whisper_large_v2 model, freezing encoder and finetuning decoder.
| Language | Release | hyperparams file | LM | Val. CER | Val. WER | Test CER | Test WER | Model link | GPUs |
| ------------- |:-------------:|:---------------------------:| -----:| -----:| -----:| -----:| -----:| :-----------:| :-----------:|
| Arabic | 2023-01-10 | train_ar_hf_whisper.yaml | No | 4.02 | 12.47 | 5.20 | 16.96 | [model](https://www.dropbox.com/sh/45o3xkxdheksdfi/AAAs1zxCw76mcAbudYEonzg0a?dl=0) | 1xV100 16GB |
| Persian | 2023-01-10 | train_fa_hf_whisper.yaml | No | 6.91 | 25.30 | 9.38 | 31.75 | [model](https://www.dropbox.com/sh/a2vd6nn0icybdcz/AAC7z41jcheW1R9aNNK4-lHha?dl=0) | 1xV100 16GB |
| Mongolian | 2023-01-10 | train_mn_hf_whisper.yaml | No | 24.05 | 62.37 | 25.73 | 64.92 | [model](https://www.dropbox.com/sh/2t0srpb2nt2wst5/AACRJQCwooRaLxPoLkmTvKq8a?dl=0) | 1xV100 16GB |
| Hindi | 2023-01-10 | train_hi_hf_whisper.yaml | No | 4.54 | 10.46 | 7.00 | 15.27 | [model](https://www.dropbox.com/sh/qkcm86bzzb1y4sj/AABjA_ckw_hPwJCBzUiXLWrBa?dl=0) | 1xV100 16GB |
| Serbian | 2023-01-10 | train_sr_hf_whisper.yaml | No | 8.92 | 27.12 |  7.60 | 23.63 | [model](https://www.dropbox.com/sh/a798gw3k2ezerp5/AADz7UxvQRQDOH4DnCJ4J4dja?dl=0) | 1xV100 16GB |
| French | 2023-01-10 | train_fr_hf_whisper.yaml | No | 3.00 | 8.95 | 3.83 | 10.62 | [model](https://www.dropbox.com/sh/8c2lpa7m5amasjz/AAD5AZlD6OslhFc0W81D3nosa?dl=0) | 1xV100 16GB |

The output folders with checkpoints and logs can be found [here](https://www.dropbox.com/sh/852eq7pbt6d65ai/AACv4wAzk1pWbDo4fjVKLICYa?dl=0).

# **About SpeechBrain**
- Website: https://speechbrain.github.io/
- Code: https://github.com/speechbrain/speechbrain/
- HuggingFace: https://huggingface.co/speechbrain/


# **Citing SpeechBrain**
Please, cite SpeechBrain if you use it for your research or business.

```bibtex
@misc{speechbrain,
  title={{SpeechBrain}: A General-Purpose Speech Toolkit},
  author={Mirco Ravanelli and Titouan Parcollet and Peter Plantinga and Aku Rouhe and Samuele Cornell and Loren Lugosch and Cem Subakan and Nauman Dawalatabad and Abdelwahab Heba and Jianyuan Zhong and Ju-Chieh Chou and Sung-Lin Yeh and Szu-Wei Fu and Chien-Feng Liao and Elena Rastorgueva and François Grondin and William Aris and Hwidong Na and Yan Gao and Renato De Mori and Yoshua Bengio},
  year={2021},
  eprint={2106.04624},
  archivePrefix={arXiv},
  primaryClass={eess.AS},
  note={arXiv:2106.04624}
}
```
>>>>>>> 5565073f
<|MERGE_RESOLUTION|>--- conflicted
+++ resolved
@@ -1,156 +1,85 @@
-<<<<<<< HEAD
-# CommonVoice ASR with CTC + Attention based Seq2Seq models.
-This folder contains scripts necessary to run an ASR experiment with the CommonVoice 14.0 dataset: [CommonVoice Homepage](https://commonvoice.mozilla.org/) and pytorch 2.0
-
-# How to run
-python train.py hparams/{hparam_file}.py
-
-## For Whisper finetuning:
-
-python train_with_whisper.py hparams/train_<locale>_hf_whisper.yaml e.g. train_<locale>_hf_whisper
-
-Note: When using whisper large model, to improve memory usage during model recovery. You could use (see https://github.com/speechbrain/speechbrain/pull/1743)
-
-# Data preparation
-It is important to note that CommonVoice initially offers mp3 audio files at 42Hz. Hence, audio files are downsampled on the fly within the dataio function of the training script.
-
-# Languages
-Here is a list of the different languages that we tested within the CommonVoice dataset
-with our transformers:
-- French
-- Italian
-- German
-
-For Whisper-large-v2 and medium finetuning, here is list of the different language that we tested  within the CommonVoice.14_0 dataset:
-- Hindi
-- Arabic
-- Persian
-- Serbian
-- Mongolian
-- French
-- Italian
-
-
-# Results
-
-| Language | Release | hyperparams file | LM | Val. CER | Val. WER | Test CER | Test WER | Hugging Face link |  Model link | GPUs |
-| ------------- |:-------------:|:---------------------------:| -----:| -----:| -----:| -----:| -----:|:-----------:| :-----------:| :-----------:|
-| French | 2023-08-15 | train_fr.yaml | No | 5.41 | 16.00 | 5.41 | 17.61 | [model](https://huggingface.co/speechbrain/asr-transformer-commonvoice-14-fr) | [model](https://www.dropbox.com/sh/zvu9h9pctksnuvp/AAD1kyS3-N0YtmcoMgjM-_Tba?dl=0) | 1xV100 32GB |
-| Italian | 2023-08-15 | train_it.yaml | No | 3.72 | 16.31 | 4.01 | 16.80 | [model](https://huggingface.co/speechbrain/asr-transformer-commonvoice-14-it) | [model](https://www.dropbox.com/sh/yy8du12jgbkm3qe/AACBHhTCM-cU-oGvAKJ9kTtaa?dl=0) | 1xV100 32GB |
-| German | 2023-08-15 | train_de.yaml | No | 3.60 | 15.33 | 4.22 | 16.76 |[model](https://huggingface.co/speechbrain/asr-transformer-commonvoice-14-de) | [model](https://www.dropbox.com/sh/umfq986o3d9o1px/AAARNF2BFYELOWx3xhIOEoZka?dl=0) | 1xV100 32GB |
-
-## Whisper Finetuning Result:
-Following table contains whisper-finetuning results for 1 epoch using whisper_medium model, freezing encoder and finetuning decoder.
-| Language | Release | Model | hyperparams file | LM | Val. CER | Val. WER | Test CER | Test WER | HuggingFace link | Model link | GPUs |
-| ------------- |:-------------:| -----:|:---------------------------:| -----:| -----:| -----:| -----:| -----:| :-----------: |:-----------:| :-----------:|
-| Arabic | 2023-08-15 | large-v2 | train_ar_hf_whisper.yaml | No | 4.02 | 12.47 | 5.20 | 16.96 | [model](https://huggingface.co/speechbrain/asr-whisper-large-v2-commonvoice-ar) | [model](https://www.dropbox.com/sh/45o3xkxdheksdfi/AAAs1zxCw76mcAbudYEonzg0a?dl=0) | 1xV100 16GB |
-| Persian | 2023-08-15 | large-v2 | train_fa_hf_whisper.yaml | No | 6.91 | 25.30 | 9.38 | 31.75 | [model](https://huggingface.co/speechbrain/asr-whisper-large-v2-commonvoice-fa) | [model](https://www.dropbox.com/sh/a2vd6nn0icybdcz/AAC7z41jcheW1R9aNNK4-lHha?dl=0) | 1xV100 16GB |
-| Mongolian | 2023-08-15 | large-v2 | train_mn_hf_whisper.yaml | No | 24.05 | 62.37 | 25.73 | 64.92 | [model](https://huggingface.co/speechbrain/asr-whisper-large-v2-commonvoice-mn) | [model](https://www.dropbox.com/sh/2t0srpb2nt2wst5/AACRJQCwooRaLxPoLkmTvKq8a?dl=0) | 1xV100 16GB |
-| Hindi | 2023-08-15 | large-v2 | train_hi_hf_whisper.yaml | No | 4.54 | 10.46 | 7.00 | 15.27 | [model](https://huggingface.co/speechbrain/asr-whisper-large-v2-commonvoice-hi) | [model](https://www.dropbox.com/sh/qkcm86bzzb1y4sj/AABjA_ckw_hPwJCBzUiXLWrBa?dl=0) | 1xV100 16GB |
-| Serbian | 2023-08-15 | large-v2 | train_sr_hf_whisper.yaml | No | 8.92 | 27.12 |  7.60 | 23.63 | [model](https://huggingface.co/speechbrain/asr-whisper-large-v2-commonvoice-sr) | [model](https://www.dropbox.com/sh/a798gw3k2ezerp5/AADz7UxvQRQDOH4DnCJ4J4dja?dl=0) | 1xV100 16GB |
-| French | 2023-08-15 | large-v2 | train_fr_hf_whisper.yaml | No | 3.00 | 8.95 | 3.83 | 10.62 | [model](https://huggingface.co/speechbrain/asr-whisper-large-v2-commonvoice-fr) | [model](https://www.dropbox.com/sh/8c2lpa7m5amasjz/AAD5AZlD6OslhFc0W81D3nosa?dl=0) | 1xV100 16GB |
-| Arabic | 2023-08-15 | Medium | train_ar_hf_whisper.yaml | No | 4.95 | 14.82 | 6.51 | 20.24 | [model](https://huggingface.co/speechbrain/asr-whisper-medium-commonvoice-ar) | [model](https://www.dropbox.com/sh/0e4vtvbg6hf2e13/AAD-tfzCZGUrh85aeAeJj8I9a?dl=0) | 1xV100 16GB |
-| Persian | 2023-08-15 | Medium | train_fa_hf_whisper.yaml | No | 8.58 | 35.48 | 11.27 | 35.48 |[model](https://huggingface.co/speechbrain/asr-whisper-medium-commonvoice-fa) | [model](https://www.dropbox.com/sh/w1urihacmtoulmi/AADMtK3qeAF5mLYk5LMHyiOra?dl=0) | 1xV100 16GB |
-| Mongolian | 2023-08-15 | Medium | train_mn_hf_whisper.yaml | No |  27.08 |  67.41 | 27.69 | 67.84 | [model](https://huggingface.co/speechbrain/asr-whisper-medium-commonvoice-mn) | [model](https://www.dropbox.com/sh/6fbhmey7q1udykf/AAAiGObWTTe2cdXHt2Uv2VQXa?dl=0) | 1xV100 16GB |
-| Hindi | 2023-08-15 | Medium | train_hi_hf_whisper.yaml | No | 5.82 | 12.51 | 8.16 | 17.04 | [model](https://huggingface.co/speechbrain/asr-whisper-medium-commonvoice-hi) | [model](https://www.dropbox.com/sh/z9vriyy3i6xqvif/AAB7ql-40yWTjKEQJiuhYUr5a?dl=0) | 1xV100 16GB |
-| Serbian | 2023-08-15 | Medium | train_sr_hf_whisper.yaml | No | 8.63 | 25.10 |  7.25 | 22.29 | [model](https://huggingface.co/speechbrain/asr-whisper-medium-commonvoice-sr) | [model](https://www.dropbox.com/sh/5lhk230q45sd97z/AAD-U9b_Ws_vFPs-cazsbOY0a?dl=0) | 1xV100 16GB |
-| French | 2023-08-15 | Medium | train_fr_hf_whisper.yaml | No | 3.26 | 9.65 | 4.30 | 11.79 | [model](https://huggingface.co/speechbrain/asr-whisper-medium-commonvoice-fr) | [model](https://www.dropbox.com/sh/7zlk07yxnslk4yy/AAANcI3EaG0ZFy6UrKk1Mm2Ga?dl=0) | 1xV100 16GB |
-| Italian | 2023-08-15 | Medium | train_it_hf_whisper.yaml | No | 2.42 | 8.26 | 3.03 | 9.63 | [model](https://huggingface.co/speechbrain/asr-whisper-medium-commonvoice-it) | [model](https://www.dropbox.com/sh/u5tex3nvzzs5pex/AAD-J7cOBE_fNfBono8waTKCa?dl=0) | 1xV100 16GB |
-
-
-# **About SpeechBrain**
-- Website: https://speechbrain.github.io/
-- Code: https://github.com/speechbrain/speechbrain/
-- HuggingFace: https://huggingface.co/speechbrain/
-
-
-# **Citing SpeechBrain**
-Please, cite SpeechBrain if you use it for your research or business.
-
-```bibtex
-@misc{speechbrain,
-  title={{SpeechBrain}: A General-Purpose Speech Toolkit},
-  author={Mirco Ravanelli and Titouan Parcollet and Peter Plantinga and Aku Rouhe and Samuele Cornell and Loren Lugosch and Cem Subakan and Nauman Dawalatabad and Abdelwahab Heba and Jianyuan Zhong and Ju-Chieh Chou and Sung-Lin Yeh and Szu-Wei Fu and Chien-Feng Liao and Elena Rastorgueva and François Grondin and William Aris and Hwidong Na and Yan Gao and Renato De Mori and Yoshua Bengio},
-  year={2021},
-  eprint={2106.04624},
-  archivePrefix={arXiv},
-  primaryClass={eess.AS},
-  note={arXiv:2106.04624}
-}
-```
-=======
-# CommonVoice ASR with CTC + Attention based Seq2Seq models.
-This folder contains scripts necessary to run an ASR experiment with the CommonVoice dataset: [CommonVoice Homepage](https://commonvoice.mozilla.org/)
-
-# How to run
-```shell
-python train.py hparams/{hparam_file}.py
-```
-
-# How to run on test sets only
-```shell
-python train.py hparams/{hparam_file}.py --test_only
-```
-## For Whisper finetuning:
-
-python train_with_whisper.py hparams/train_<locale>_hf_whisper.yaml e.g. train_<locale>_hf_whisper
-
-Note: When using whisper large model, to improve memory usage during model recovery. You could use (see https://github.com/speechbrain/speechbrain/pull/1743)
-
-# Data preparation
-It is important to note that CommonVoice initially offers mp3 audio files at 42Hz. Hence, audio files are downsampled on the fly within the dataio function of the training script.
-
-# Languages
-Here is a list of the different languages that we tested within the CommonVoice dataset
-with our transformers:
-- French
-
-For Whisper-large-v2 finetuning, here is list of the different language that we tested  within the CommonVoice.10_0 dataset:
-- Hindi
-- Arabic
-- Persian
-- Serbian
-- Mongolian
-- French
-
-
-# Results
-
-| Language | Release | hyperparams file | LM | Val. CER | Val. WER | Test CER | Test WER | Model link | GPUs |
-| ------------- |:-------------:|:---------------------------:| -----:| -----:| -----:| -----:| -----:| :-----------:| :-----------:|
-| French | 2020-06-22 | train_fr.yaml | No | 5.15 | 17.80 | 6.01 | 19.21 | [model](https://www.dropbox.com/sh/o3bhc0n8h3t9tdg/AADxwA2j-z9a5Y9Um2E6rUwha?dl=0) | 1xV100 16GB |
-
-## Whisper Finetuning Result:
-Following table contains whisper-finetuning results for 1 epoch using whisper_large_v2 model, freezing encoder and finetuning decoder.
-| Language | Release | hyperparams file | LM | Val. CER | Val. WER | Test CER | Test WER | Model link | GPUs |
-| ------------- |:-------------:|:---------------------------:| -----:| -----:| -----:| -----:| -----:| :-----------:| :-----------:|
-| Arabic | 2023-01-10 | train_ar_hf_whisper.yaml | No | 4.02 | 12.47 | 5.20 | 16.96 | [model](https://www.dropbox.com/sh/45o3xkxdheksdfi/AAAs1zxCw76mcAbudYEonzg0a?dl=0) | 1xV100 16GB |
-| Persian | 2023-01-10 | train_fa_hf_whisper.yaml | No | 6.91 | 25.30 | 9.38 | 31.75 | [model](https://www.dropbox.com/sh/a2vd6nn0icybdcz/AAC7z41jcheW1R9aNNK4-lHha?dl=0) | 1xV100 16GB |
-| Mongolian | 2023-01-10 | train_mn_hf_whisper.yaml | No | 24.05 | 62.37 | 25.73 | 64.92 | [model](https://www.dropbox.com/sh/2t0srpb2nt2wst5/AACRJQCwooRaLxPoLkmTvKq8a?dl=0) | 1xV100 16GB |
-| Hindi | 2023-01-10 | train_hi_hf_whisper.yaml | No | 4.54 | 10.46 | 7.00 | 15.27 | [model](https://www.dropbox.com/sh/qkcm86bzzb1y4sj/AABjA_ckw_hPwJCBzUiXLWrBa?dl=0) | 1xV100 16GB |
-| Serbian | 2023-01-10 | train_sr_hf_whisper.yaml | No | 8.92 | 27.12 |  7.60 | 23.63 | [model](https://www.dropbox.com/sh/a798gw3k2ezerp5/AADz7UxvQRQDOH4DnCJ4J4dja?dl=0) | 1xV100 16GB |
-| French | 2023-01-10 | train_fr_hf_whisper.yaml | No | 3.00 | 8.95 | 3.83 | 10.62 | [model](https://www.dropbox.com/sh/8c2lpa7m5amasjz/AAD5AZlD6OslhFc0W81D3nosa?dl=0) | 1xV100 16GB |
-
-The output folders with checkpoints and logs can be found [here](https://www.dropbox.com/sh/852eq7pbt6d65ai/AACv4wAzk1pWbDo4fjVKLICYa?dl=0).
-
-# **About SpeechBrain**
-- Website: https://speechbrain.github.io/
-- Code: https://github.com/speechbrain/speechbrain/
-- HuggingFace: https://huggingface.co/speechbrain/
-
-
-# **Citing SpeechBrain**
-Please, cite SpeechBrain if you use it for your research or business.
-
-```bibtex
-@misc{speechbrain,
-  title={{SpeechBrain}: A General-Purpose Speech Toolkit},
-  author={Mirco Ravanelli and Titouan Parcollet and Peter Plantinga and Aku Rouhe and Samuele Cornell and Loren Lugosch and Cem Subakan and Nauman Dawalatabad and Abdelwahab Heba and Jianyuan Zhong and Ju-Chieh Chou and Sung-Lin Yeh and Szu-Wei Fu and Chien-Feng Liao and Elena Rastorgueva and François Grondin and William Aris and Hwidong Na and Yan Gao and Renato De Mori and Yoshua Bengio},
-  year={2021},
-  eprint={2106.04624},
-  archivePrefix={arXiv},
-  primaryClass={eess.AS},
-  note={arXiv:2106.04624}
-}
-```
->>>>>>> 5565073f
+# CommonVoice ASR with CTC + Attention based Seq2Seq models.
+This folder contains scripts necessary to run an ASR experiment with the CommonVoice 14.0 dataset: [CommonVoice Homepage](https://commonvoice.mozilla.org/) and pytorch 2.0
+
+# How to run
+```shell
+python train.py hparams/{hparam_file}.py
+```
+
+# How to run on test sets only
+```shell
+python train.py hparams/{hparam_file}.py --test_only
+```
+## For Whisper finetuning:
+
+python train_with_whisper.py hparams/train_<locale>_hf_whisper.yaml e.g. train_<locale>_hf_whisper
+
+Note: When using whisper large model, to improve memory usage during model recovery. You could use (see https://github.com/speechbrain/speechbrain/pull/1743)
+
+# Data preparation
+It is important to note that CommonVoice initially offers mp3 audio files at 42Hz. Hence, audio files are downsampled on the fly within the dataio function of the training script.
+
+# Languages
+Here is a list of the different languages that we tested within the CommonVoice dataset
+with our transformers:
+- French
+- Italian
+- German
+
+For Whisper-large-v2 and medium finetuning, here is list of the different language that we tested  within the CommonVoice.14_0 dataset:
+- Hindi
+- Arabic
+- Persian
+- Serbian
+- Mongolian
+- French
+- Italian
+
+
+# Results
+
+| Language | Release | hyperparams file | LM | Val. CER | Val. WER | Test CER | Test WER | Hugging Face link |  Model link | GPUs |
+| ------------- |:-------------:|:---------------------------:| -----:| -----:| -----:| -----:| -----:|:-----------:| :-----------:| :-----------:|
+| French | 2023-08-15 | train_fr.yaml | No | 5.41 | 16.00 | 5.41 | 17.61 | [model](https://huggingface.co/speechbrain/asr-transformer-commonvoice-14-fr) | [model](https://www.dropbox.com/sh/zvu9h9pctksnuvp/AAD1kyS3-N0YtmcoMgjM-_Tba?dl=0) | 1xV100 32GB |
+| Italian | 2023-08-15 | train_it.yaml | No | 3.72 | 16.31 | 4.01 | 16.80 | [model](https://huggingface.co/speechbrain/asr-transformer-commonvoice-14-it) | [model](https://www.dropbox.com/sh/yy8du12jgbkm3qe/AACBHhTCM-cU-oGvAKJ9kTtaa?dl=0) | 1xV100 32GB |
+| German | 2023-08-15 | train_de.yaml | No | 3.60 | 15.33 | 4.22 | 16.76 |[model](https://huggingface.co/speechbrain/asr-transformer-commonvoice-14-de) | [model](https://www.dropbox.com/sh/umfq986o3d9o1px/AAARNF2BFYELOWx3xhIOEoZka?dl=0) | 1xV100 32GB |
+
+## Whisper Finetuning Result:
+Following table contains whisper-finetuning results for 1 epoch using whisper_medium model, freezing encoder and finetuning decoder.
+| Language | Release | Model | hyperparams file | LM | Val. CER | Val. WER | Test CER | Test WER | HuggingFace link | Model link | GPUs |
+| ------------- |:-------------:| -----:|:---------------------------:| -----:| -----:| -----:| -----:| -----:| :-----------: |:-----------:| :-----------:|
+| Arabic | 2023-08-15 | large-v2 | train_ar_hf_whisper.yaml | No | 4.02 | 12.47 | 5.20 | 16.96 | [model](https://huggingface.co/speechbrain/asr-whisper-large-v2-commonvoice-ar) | [model](https://www.dropbox.com/sh/45o3xkxdheksdfi/AAAs1zxCw76mcAbudYEonzg0a?dl=0) | 1xV100 16GB |
+| Persian | 2023-08-15 | large-v2 | train_fa_hf_whisper.yaml | No | 6.91 | 25.30 | 9.38 | 31.75 | [model](https://huggingface.co/speechbrain/asr-whisper-large-v2-commonvoice-fa) | [model](https://www.dropbox.com/sh/a2vd6nn0icybdcz/AAC7z41jcheW1R9aNNK4-lHha?dl=0) | 1xV100 16GB |
+| Mongolian | 2023-08-15 | large-v2 | train_mn_hf_whisper.yaml | No | 24.05 | 62.37 | 25.73 | 64.92 | [model](https://huggingface.co/speechbrain/asr-whisper-large-v2-commonvoice-mn) | [model](https://www.dropbox.com/sh/2t0srpb2nt2wst5/AACRJQCwooRaLxPoLkmTvKq8a?dl=0) | 1xV100 16GB |
+| Hindi | 2023-08-15 | large-v2 | train_hi_hf_whisper.yaml | No | 4.54 | 10.46 | 7.00 | 15.27 | [model](https://huggingface.co/speechbrain/asr-whisper-large-v2-commonvoice-hi) | [model](https://www.dropbox.com/sh/qkcm86bzzb1y4sj/AABjA_ckw_hPwJCBzUiXLWrBa?dl=0) | 1xV100 16GB |
+| Serbian | 2023-08-15 | large-v2 | train_sr_hf_whisper.yaml | No | 8.92 | 27.12 |  7.60 | 23.63 | [model](https://huggingface.co/speechbrain/asr-whisper-large-v2-commonvoice-sr) | [model](https://www.dropbox.com/sh/a798gw3k2ezerp5/AADz7UxvQRQDOH4DnCJ4J4dja?dl=0) | 1xV100 16GB |
+| French | 2023-08-15 | large-v2 | train_fr_hf_whisper.yaml | No | 3.00 | 8.95 | 3.83 | 10.62 | [model](https://huggingface.co/speechbrain/asr-whisper-large-v2-commonvoice-fr) | [model](https://www.dropbox.com/sh/8c2lpa7m5amasjz/AAD5AZlD6OslhFc0W81D3nosa?dl=0) | 1xV100 16GB |
+| Arabic | 2023-08-15 | Medium | train_ar_hf_whisper.yaml | No | 4.95 | 14.82 | 6.51 | 20.24 | [model](https://huggingface.co/speechbrain/asr-whisper-medium-commonvoice-ar) | [model](https://www.dropbox.com/sh/0e4vtvbg6hf2e13/AAD-tfzCZGUrh85aeAeJj8I9a?dl=0) | 1xV100 16GB |
+| Persian | 2023-08-15 | Medium | train_fa_hf_whisper.yaml | No | 8.58 | 35.48 | 11.27 | 35.48 |[model](https://huggingface.co/speechbrain/asr-whisper-medium-commonvoice-fa) | [model](https://www.dropbox.com/sh/w1urihacmtoulmi/AADMtK3qeAF5mLYk5LMHyiOra?dl=0) | 1xV100 16GB |
+| Mongolian | 2023-08-15 | Medium | train_mn_hf_whisper.yaml | No |  27.08 |  67.41 | 27.69 | 67.84 | [model](https://huggingface.co/speechbrain/asr-whisper-medium-commonvoice-mn) | [model](https://www.dropbox.com/sh/6fbhmey7q1udykf/AAAiGObWTTe2cdXHt2Uv2VQXa?dl=0) | 1xV100 16GB |
+| Hindi | 2023-08-15 | Medium | train_hi_hf_whisper.yaml | No | 5.82 | 12.51 | 8.16 | 17.04 | [model](https://huggingface.co/speechbrain/asr-whisper-medium-commonvoice-hi) | [model](https://www.dropbox.com/sh/z9vriyy3i6xqvif/AAB7ql-40yWTjKEQJiuhYUr5a?dl=0) | 1xV100 16GB |
+| Serbian | 2023-08-15 | Medium | train_sr_hf_whisper.yaml | No | 8.63 | 25.10 |  7.25 | 22.29 | [model](https://huggingface.co/speechbrain/asr-whisper-medium-commonvoice-sr) | [model](https://www.dropbox.com/sh/5lhk230q45sd97z/AAD-U9b_Ws_vFPs-cazsbOY0a?dl=0) | 1xV100 16GB |
+| French | 2023-08-15 | Medium | train_fr_hf_whisper.yaml | No | 3.26 | 9.65 | 4.30 | 11.79 | [model](https://huggingface.co/speechbrain/asr-whisper-medium-commonvoice-fr) | [model](https://www.dropbox.com/sh/7zlk07yxnslk4yy/AAANcI3EaG0ZFy6UrKk1Mm2Ga?dl=0) | 1xV100 16GB |
+| Italian | 2023-08-15 | Medium | train_it_hf_whisper.yaml | No | 2.42 | 8.26 | 3.03 | 9.63 | [model](https://huggingface.co/speechbrain/asr-whisper-medium-commonvoice-it) | [model](https://www.dropbox.com/sh/u5tex3nvzzs5pex/AAD-J7cOBE_fNfBono8waTKCa?dl=0) | 1xV100 16GB |
+
+
+# **About SpeechBrain**
+- Website: https://speechbrain.github.io/
+- Code: https://github.com/speechbrain/speechbrain/
+- HuggingFace: https://huggingface.co/speechbrain/
+
+
+# **Citing SpeechBrain**
+Please, cite SpeechBrain if you use it for your research or business.
+
+```bibtex
+@misc{speechbrain,
+  title={{SpeechBrain}: A General-Purpose Speech Toolkit},
+  author={Mirco Ravanelli and Titouan Parcollet and Peter Plantinga and Aku Rouhe and Samuele Cornell and Loren Lugosch and Cem Subakan and Nauman Dawalatabad and Abdelwahab Heba and Jianyuan Zhong and Ju-Chieh Chou and Sung-Lin Yeh and Szu-Wei Fu and Chien-Feng Liao and Elena Rastorgueva and François Grondin and William Aris and Hwidong Na and Yan Gao and Renato De Mori and Yoshua Bengio},
+  year={2021},
+  eprint={2106.04624},
+  archivePrefix={arXiv},
+  primaryClass={eess.AS},
+  note={arXiv:2106.04624}
+}
+```