#!/usr/bin/env python3
"""Recipe for training a whisper-based ASR system with CommonVoice.
The system employs whisper from OpenAI (https://cdn.openai.com/papers/whisper.pdf).
This recipe take the whisper encoder-decoder to fine-tune on.

To run this recipe, do the following:
> python train_with_whisper.py hparams/train_hf_whisper.yaml

Authors
 * Pooneh Mousavi 2022
 * Adel Moumen 2024
"""

import sys
import torch
import logging
import torchaudio
import speechbrain as sb
from speechbrain.utils.distributed import run_on_main, if_main_process
from speechbrain.utils.data_utils import undo_padding
from hyperpyyaml import load_hyperpyyaml

logger = logging.getLogger(__name__)


# Define training procedure
class ASR(sb.Brain):
    def compute_forward(self, batch, stage):
        """Forward computations from the waveform batches to the output probabilities."""
        batch = batch.to(self.device)
        wavs, wav_lens = batch.sig
        bos_tokens, bos_tokens_lens = batch.tokens_bos

        # Add waveform augmentation if specified.
        if stage == sb.Stage.TRAIN and hasattr(self.hparams, "wav_augment"):
            wavs, wav_lens = self.hparams.wav_augment(wavs, wav_lens)
            bos_tokens = self.hparams.wav_augment.replicate_labels(bos_tokens)
            bos_tokens_lens = self.hparams.wav_augment.replicate_labels(
                bos_tokens_lens
            )

        # We compute the padding mask and replace the values with the pad_token_id
        # that the Whisper decoder expect to see.
        abs_tokens_lens = (bos_tokens_lens * bos_tokens.shape[1]).long()
        pad_mask = (
            torch.arange(abs_tokens_lens.max(), device=self.device)[None, :]
            < abs_tokens_lens[:, None]
        )
        bos_tokens[~pad_mask] = self.tokenizer.pad_token_id

        # Forward encoder + decoder
        enc_out, logits, _ = self.modules.whisper(wavs, bos_tokens)
        log_probs = self.hparams.log_softmax(logits)

        hyps = None
        if stage == sb.Stage.VALID:
            hyps, _, _, _ = self.hparams.valid_search(
                enc_out.detach(), wav_lens
            )
        elif stage == sb.Stage.TEST:
            hyps, _, _, _ = self.hparams.test_search(enc_out.detach(), wav_lens)

        return log_probs, hyps, wav_lens

    def compute_objectives(self, predictions, batch, stage):
        """Computes the loss NLL given predictions and targets."""

<<<<<<< HEAD
        log_probs, hyps, wav_lens, = predictions
=======
        (logits, hyps, wav_lens) = predictions
>>>>>>> d4c9f39e
        batch = batch.to(self.device)
        ids = batch.id
        tokens_eos, tokens_eos_lens = batch.tokens_eos

        # Augment Labels
        if stage == sb.Stage.TRAIN and hasattr(self.hparams, "wav_augment"):
            tokens_eos = self.hparams.wav_augment.replicate_labels(tokens_eos)
            tokens_eos_lens = self.hparams.wav_augment.replicate_labels(
                tokens_eos_lens
            )

        loss = self.hparams.nll_loss(
            log_probs, tokens_eos, length=tokens_eos_lens
        )

        if stage != sb.Stage.TRAIN:
            tokens, tokens_lens = batch.tokens

            # Decode token terms to words
            predicted_words = [
                self.tokenizer.decode(t, skip_special_tokens=True).strip()
                for t in hyps
            ]

            # Convert indices to words
            target_words = undo_padding(tokens, tokens_lens)
            target_words = self.tokenizer.batch_decode(
                target_words, skip_special_tokens=True
            )

            if hasattr(self.hparams, "normalized_transcripts"):
                predicted_words = [
                    self.tokenizer.normalize(text).split(" ")
                    for text in predicted_words
                ]

                target_words = [
                    self.tokenizer.normalize(text).split(" ")
                    for text in target_words
                ]
            else:
                predicted_words = [text.split(" ") for text in predicted_words]
                target_words = [text.split(" ") for text in target_words]

            self.wer_metric.append(ids, predicted_words, target_words)
            self.cer_metric.append(ids, predicted_words, target_words)

        return loss

    def on_stage_start(self, stage, epoch):
        """Gets called at the beginning of each epoch"""
        if stage != sb.Stage.TRAIN:
            self.cer_metric = self.hparams.cer_computer()
            self.wer_metric = self.hparams.error_rate_computer()

    def on_stage_end(self, stage, stage_loss, epoch):
        """Gets called at the end of an epoch."""
        # Compute/store important stats
        stage_stats = {"loss": stage_loss}
        if stage == sb.Stage.TRAIN:
            self.train_stats = stage_stats
        else:
            stage_stats["CER"] = self.cer_metric.summarize("error_rate")
            stage_stats["WER"] = self.wer_metric.summarize("error_rate")

        # Perform end-of-iteration things, like annealing, logging, etc.
        if stage == sb.Stage.VALID:
<<<<<<< HEAD
            lr = self.hparams.lr_annealing_whisper.current_lr
=======
            old_lr_whisper, new_lr_whisper = self.hparams.lr_annealing_whisper(
                stage_stats["loss"]
            )

            sb.nnet.schedulers.update_learning_rate(
                self.optimizer, new_lr_whisper
            )
>>>>>>> d4c9f39e
            self.hparams.train_logger.log_stats(
                stats_meta={"epoch": epoch, "lr": lr},
                train_stats=self.train_stats,
                valid_stats=stage_stats,
            )
            self.checkpointer.save_and_keep_only(
                meta={"WER": stage_stats["WER"]},
                min_keys=["WER"],
            )
        elif stage == sb.Stage.TEST:
            self.hparams.train_logger.log_stats(
                stats_meta={"Epoch loaded": self.hparams.epoch_counter.current},
                test_stats=stage_stats,
            )
            if if_main_process():
                with open(self.hparams.test_wer_file, "w") as w:
                    self.wer_metric.write_stats(w)


def dataio_prepare(hparams, tokenizer):
    """This function prepares the datasets to be used in the brain class.
    It also defines the data processing pipeline through user-defined functions.
    """
    data_folder = hparams["data_folder"]

    train_data = sb.dataio.dataset.DynamicItemDataset.from_csv(
        csv_path=hparams["train_csv"],
        replacements={"data_root": data_folder},
    )

    if hparams["sorting"] == "ascending":
        # we sort training data to speed up training and get better results.
        train_data = train_data.filtered_sorted(
            sort_key="duration",
            key_max_value={"duration": hparams["avoid_if_longer_than"]},
        )
        # when sorting do not shuffle in dataloader ! otherwise is pointless
        hparams["train_loader_kwargs"]["shuffle"] = False

    elif hparams["sorting"] == "descending":
        train_data = train_data.filtered_sorted(
            sort_key="duration",
            reverse=True,
            key_max_value={"duration": hparams["avoid_if_longer_than"]},
        )
        # when sorting do not shuffle in dataloader ! otherwise is pointless
        hparams["train_loader_kwargs"]["shuffle"] = False

    elif hparams["sorting"] == "random":
        pass

    else:
        raise NotImplementedError(
            "sorting must be random, ascending or descending"
        )

    valid_data = sb.dataio.dataset.DynamicItemDataset.from_csv(
        csv_path=hparams["valid_csv"],
        replacements={"data_root": data_folder},
    )
    valid_data = valid_data.filtered_sorted(sort_key="duration")

    # test is separate
    test_data = sb.dataio.dataset.DynamicItemDataset.from_csv(
        csv_path=hparams["test_csv"],
        replacements={"data_root": data_folder},
    )

    datasets = [train_data, valid_data, test_data]

    # 2. Define audio pipeline:
    @sb.utils.data_pipeline.takes("wav")
    @sb.utils.data_pipeline.provides("sig")
    def audio_pipeline(wav):
        info = torchaudio.info(wav)
        sig = sb.dataio.dataio.read_audio(wav)
<<<<<<< HEAD
        if info.sample_rate != hparams["sample_rate"]:
            sig = torchaudio.transforms.Resample(
                info.sample_rate, hparams["sample_rate"]
            )(sig)
        return sig
=======
        resampled = torchaudio.transforms.Resample(
            info.sample_rate, hparams["sample_rate"]
        )(sig)
        return resampled
>>>>>>> d4c9f39e

    sb.dataio.dataset.add_dynamic_item(datasets, audio_pipeline)

    # 3. Define text pipeline:
    @sb.utils.data_pipeline.takes("wrd")
    @sb.utils.data_pipeline.provides(
        "wrd", "tokens_list", "tokens_bos", "tokens_eos", "tokens"
    )
    def text_pipeline(wrd):
        if hasattr(hparams, "normalized_transcripts"):
            wrd = tokenizer.normalize(wrd)
        yield wrd
        tokens_list = tokenizer.encode(wrd, add_special_tokens=False)
        yield tokens_list
        tokens_list = tokenizer.build_inputs_with_special_tokens(tokens_list)
        tokens_bos = torch.LongTensor(tokens_list[:-1])
        yield tokens_bos
        tokens_eos = torch.LongTensor(tokens_list[1:])
        yield tokens_eos
        tokens = torch.LongTensor(tokens_list)
        yield tokens

    sb.dataio.dataset.add_dynamic_item(datasets, text_pipeline)

    # 4. Set output:
    sb.dataio.dataset.set_output_keys(
        datasets,
        ["id", "sig", "tokens_list", "tokens_bos", "tokens_eos", "tokens"],
    )

    return train_data, valid_data, test_data


if __name__ == "__main__":
    # CLI:
    hparams_file, run_opts, overrides = sb.parse_arguments(sys.argv[1:])

    # create ddp_group with the right communication protocol
    sb.utils.distributed.ddp_init_group(run_opts)

    with open(hparams_file) as fin:
        hparams = load_hyperpyyaml(fin, overrides)

    # Create experiment directory
    sb.create_experiment_directory(
        experiment_directory=hparams["output_folder"],
        hyperparams_to_save=hparams_file,
        overrides=overrides,
    )

    # Dataset prep (parsing Librispeech)
    from common_voice_prepare import prepare_common_voice  # noqa

    # multi-gpu (ddp) save data preparation
    run_on_main(
        prepare_common_voice,
        kwargs={
            "data_folder": hparams["data_folder"],
            "save_folder": hparams["save_folder"],
            "train_tsv_file": hparams["train_tsv_file"],
            "dev_tsv_file": hparams["dev_tsv_file"],
            "test_tsv_file": hparams["test_tsv_file"],
            "accented_letters": hparams["accented_letters"],
            "language": hparams["language"],
            "skip_prep": hparams["skip_prep"],
        },
    )
    # Defining tokenizer and loading it
    tokenizer = hparams["whisper"].tokenizer

    # here we create the datasets objects as well as tokenization and encoding
    train_data, valid_data, test_data = dataio_prepare(hparams, tokenizer)

    # Trainer initialization
    asr_brain = ASR(
        modules=hparams["modules"],
        hparams=hparams,
        run_opts=run_opts,
        checkpointer=hparams["checkpointer"],
        opt_class=hparams["whisper_opt_class"],
    )

    # We load the pretrained whisper model
    if "pretrainer" in hparams.keys():
        run_on_main(hparams["pretrainer"].collect_files)
        hparams["pretrainer"].load_collected(asr_brain.device)

    # We dynamically add the tokenizer to our brain class.
    # NB: This tokenizer corresponds to the one used for Whisper.
    asr_brain.tokenizer = tokenizer

    # Training
    asr_brain.fit(
        asr_brain.hparams.epoch_counter,
        train_data,
        valid_data,
        train_loader_kwargs=hparams["train_loader_kwargs"],
        valid_loader_kwargs=hparams["valid_loader_kwargs"],
    )

    # Testing
    asr_brain.hparams.test_wer_file = hparams["test_wer_file"]
    asr_brain.evaluate(
        test_data,
        min_key="WER",
        test_loader_kwargs=hparams["test_loader_kwargs"],
    )

    asr_brain.hparams.test_wer_file = hparams["valid_wer_file"]
    asr_brain.evaluate(
        valid_data,
        min_key="WER",
        test_loader_kwargs=hparams["test_loader_kwargs"],
    )<|MERGE_RESOLUTION|>--- conflicted
+++ resolved
@@ -65,11 +65,7 @@
     def compute_objectives(self, predictions, batch, stage):
         """Computes the loss NLL given predictions and targets."""
 
-<<<<<<< HEAD
-        log_probs, hyps, wav_lens, = predictions
-=======
-        (logits, hyps, wav_lens) = predictions
->>>>>>> d4c9f39e
+        (log_probs, hyps, wav_lens) = predictions
         batch = batch.to(self.device)
         ids = batch.id
         tokens_eos, tokens_eos_lens = batch.tokens_eos
@@ -137,17 +133,7 @@
 
         # Perform end-of-iteration things, like annealing, logging, etc.
         if stage == sb.Stage.VALID:
-<<<<<<< HEAD
             lr = self.hparams.lr_annealing_whisper.current_lr
-=======
-            old_lr_whisper, new_lr_whisper = self.hparams.lr_annealing_whisper(
-                stage_stats["loss"]
-            )
-
-            sb.nnet.schedulers.update_learning_rate(
-                self.optimizer, new_lr_whisper
-            )
->>>>>>> d4c9f39e
             self.hparams.train_logger.log_stats(
                 stats_meta={"epoch": epoch, "lr": lr},
                 train_stats=self.train_stats,
@@ -224,18 +210,11 @@
     def audio_pipeline(wav):
         info = torchaudio.info(wav)
         sig = sb.dataio.dataio.read_audio(wav)
-<<<<<<< HEAD
         if info.sample_rate != hparams["sample_rate"]:
             sig = torchaudio.transforms.Resample(
                 info.sample_rate, hparams["sample_rate"]
             )(sig)
         return sig
-=======
-        resampled = torchaudio.transforms.Resample(
-            info.sample_rate, hparams["sample_rate"]
-        )(sig)
-        return resampled
->>>>>>> d4c9f39e
 
     sb.dataio.dataset.add_dynamic_item(datasets, audio_pipeline)
 
