--- conflicted
+++ resolved
@@ -29,19 +29,12 @@
 ssl_layer_num: 7
 batch_size: 128 # batch_size for loading and extracting features. It is different from kmeans_batch_size.
 checkpoint_interval: 100
-<<<<<<< HEAD
-
-=======
->>>>>>> cd86624d
 
 # Dataloader options
 train_dataloader_opts:
    batch_size: !ref <batch_size>
    drop_last: True
-<<<<<<< HEAD
 
-=======
->>>>>>> cd86624d
 ssl_model: !new:speechbrain.lobes.models.huggingface_transformers.hubert.HuBERT
    source: !ref <ssl_hub>
    output_norm: False
