"""Defines interfaces for simple inference with pretrained models

Authors:
 * Aku Rouhe 2021
 * Peter Plantinga 2021
 * Loren Lugosch 2020
 * Mirco Ravanelli 2020
 * Titouan Parcollet 2021
 * Abdel Heba 2021
 * Andreas Nautsch 2022, 2023
 * Pooneh Mousavi 2023
"""
import logging
import hashlib
import sys
import speechbrain
import torch
import torchaudio
import sentencepiece
from types import SimpleNamespace
from torch.nn import SyncBatchNorm
from torch.nn import DataParallel as DP
from hyperpyyaml import load_hyperpyyaml
from copy import copy
from speechbrain.pretrained.fetching import fetch
from speechbrain.dataio.preprocess import AudioNormalizer
import torch.nn.functional as F
from torch.nn.parallel import DistributedDataParallel as DDP
from speechbrain.utils.data_utils import split_path
from speechbrain.utils.distributed import run_on_main
from speechbrain.dataio.batch import PaddedBatch, PaddedData
from speechbrain.utils.data_pipeline import DataPipeline
from speechbrain.utils.callchains import lengths_arg_exists
from speechbrain.utils.superpowers import import_from_path

logger = logging.getLogger(__name__)


def foreign_class(
    source,
    hparams_file="hyperparams.yaml",
    pymodule_file="custom.py",
    classname="CustomInterface",
    overrides={},
    savedir=None,
    use_auth_token=False,
    download_only=False,
    **kwargs,
):
    """Fetch and load an interface from an outside source

    The source can be a location on the filesystem or online/huggingface

    The pymodule file should contain a class with the given classname. An
    instance of that class is returned. The idea is to have a custom Pretrained
    subclass in the file. The pymodule file is also added to the python path
    before the Hyperparams YAML file is loaded, so it can contain any custom
    implementations that are needed.

    The hyperparams file should contain a "modules" key, which is a
    dictionary of torch modules used for computation.

    The hyperparams file should contain a "pretrainer" key, which is a
    speechbrain.utils.parameter_transfer.Pretrainer

    Arguments
    ---------
    source : str or Path or FetchSource
        The location to use for finding the model. See
        ``speechbrain.pretrained.fetching.fetch`` for details.
    hparams_file : str
        The name of the hyperparameters file to use for constructing
        the modules necessary for inference. Must contain two keys:
        "modules" and "pretrainer", as described.
    pymodule_file : str
        The name of the Python file that should be fetched.
    classname : str
        The name of the Class, of which an instance is created and returned
    overrides : dict
        Any changes to make to the hparams file when it is loaded.
    savedir : str or Path
        Where to put the pretraining material. If not given, will use
        ./pretrained_models/<class-name>-hash(source).
    use_auth_token : bool (default: False)
        If true Hugginface's auth_token will be used to load private models from the HuggingFace Hub,
        default is False because the majority of models are public.
    download_only : bool (default: False)
        If true, class and instance creation is skipped.

    Returns
    -------
    object
        An instance of a class with the given classname from the given pymodule file.
    """
    if savedir is None:
        savedir = f"./pretrained_models/{classname}-{hashlib.md5(source.encode('UTF-8', errors='replace')).hexdigest()}"
    hparams_local_path = fetch(
        filename=hparams_file,
        source=source,
        savedir=savedir,
        overwrite=False,
        save_filename=None,
        use_auth_token=use_auth_token,
        revision=None,
    )
    pymodule_local_path = fetch(
        filename=pymodule_file,
        source=source,
        savedir=savedir,
        overwrite=False,
        save_filename=None,
        use_auth_token=use_auth_token,
        revision=None,
    )
    sys.path.append(str(pymodule_local_path.parent))

    # Load the modules:
    with open(hparams_local_path) as fin:
        hparams = load_hyperpyyaml(fin, overrides)

    # Pretraining:
    pretrainer = hparams["pretrainer"]
    pretrainer.set_collect_in(savedir)
    # For distributed setups, have this here:
    run_on_main(
        pretrainer.collect_files, kwargs={"default_source": source},
    )
    # Load on the CPU. Later the params can be moved elsewhere by specifying
    if not download_only:
        # run_opts={"device": ...}
        pretrainer.load_collected(device="cpu")

        # Import class and create instance
        module = import_from_path(pymodule_local_path)
        cls = getattr(module, classname)
        return cls(modules=hparams["modules"], hparams=hparams, **kwargs)


class Pretrained(torch.nn.Module):
    """Takes a trained model and makes predictions on new data.

    This is a base class which handles some common boilerplate.
    It intentionally has an interface similar to ``Brain`` - these base
    classes handle similar things.

    Subclasses of Pretrained should implement the actual logic of how
    the pretrained system runs, and add methods with descriptive names
    (e.g. transcribe_file() for ASR).

    Pretrained is a torch.nn.Module so that methods like .to() or .eval() can
    work. Subclasses should provide a suitable forward() implementation: by
    convention, it should be a method that takes a batch of audio signals and
    runs the full model (as applicable).

    Arguments
    ---------
    modules : dict of str:torch.nn.Module pairs
        The Torch modules that make up the learned system. These can be treated
        in special ways (put on the right device, frozen, etc.). These are available
        as attributes under ``self.mods``, like self.mods.model(x)
    hparams : dict
        Each key:value pair should consist of a string key and a hyperparameter
        that is used within the overridden methods. These will
        be accessible via an ``hparams`` attribute, using "dot" notation:
        e.g., self.hparams.model(x).
    run_opts : dict
        Options parsed from command line. See ``speechbrain.parse_arguments()``.
        List that are supported here:
         * device
         * data_parallel_count
         * data_parallel_backend
         * distributed_launch
         * distributed_backend
         * jit_module_keys
    freeze_params : bool
        To freeze (requires_grad=False) parameters or not. Normally in inference
        you want to freeze the params. Also calls .eval() on all modules.
    """

    HPARAMS_NEEDED = []
    MODULES_NEEDED = []

    def __init__(
        self, modules=None, hparams=None, run_opts=None, freeze_params=True
    ):
        super().__init__()
        # Arguments passed via the run opts dictionary. Set a limited
        # number of these, since some don't apply to inference.
        run_opt_defaults = {
            "device": "cpu",
            "data_parallel_count": -1,
            "data_parallel_backend": False,
            "distributed_launch": False,
            "distributed_backend": "nccl",
            "jit_module_keys": None,
        }
        for arg, default in run_opt_defaults.items():
            if run_opts is not None and arg in run_opts:
                setattr(self, arg, run_opts[arg])
            else:
                # If any arg from run_opt_defaults exist in hparams and
                # not in command line args "run_opts"
                if hparams is not None and arg in hparams:
                    setattr(self, arg, hparams[arg])
                else:
                    setattr(self, arg, default)

        # Put modules on the right device, accessible with dot notation
        self.mods = torch.nn.ModuleDict(modules)
        for module in self.mods.values():
            if module is not None:
                module.to(self.device)

        # Check MODULES_NEEDED and HPARAMS_NEEDED and
        # make hyperparams available with dot notation
        if self.HPARAMS_NEEDED and hparams is None:
            raise ValueError("Need to provide hparams dict.")
        if hparams is not None:
            # Also first check that all required params are found:
            for hp in self.HPARAMS_NEEDED:
                if hp not in hparams:
                    raise ValueError(f"Need hparams['{hp}']")
            self.hparams = SimpleNamespace(**hparams)

        # Prepare modules for computation, e.g. jit
        self._prepare_modules(freeze_params)

        # Audio normalization
        self.audio_normalizer = hparams.get(
            "audio_normalizer", AudioNormalizer()
        )

    def _prepare_modules(self, freeze_params):
        """Prepare modules for computation, e.g. jit.

        Arguments
        ---------
        freeze_params : bool
            Whether to freeze the parameters and call ``eval()``.
        """

        # Make jit-able
        self._compile_jit()
        self._wrap_distributed()

        # If we don't want to backprop, freeze the pretrained parameters
        if freeze_params:
            self.mods.eval()
            for p in self.mods.parameters():
                p.requires_grad = False

    def load_audio(self, path, savedir="audio_cache", **kwargs):
        """Load an audio file with this model's input spec

        When using a speech model, it is important to use the same type of data,
        as was used to train the model. This means for example using the same
        sampling rate and number of channels. It is, however, possible to
        convert a file from a higher sampling rate to a lower one (downsampling).
        Similarly, it is simple to downmix a stereo file to mono.
        The path can be a local path, a web url, or a link to a huggingface repo.
        """
        source, fl = split_path(path)
        kwargs = copy(kwargs)  # shallow copy of references only
        channels_first = kwargs.pop(
            "channels_first", False
        )  # False as default value: SB consistent tensor format
        if kwargs:
            fetch_kwargs = dict()
            for key in [
                "overwrite",
                "save_filename",
                "use_auth_token",
                "revision",
                "cache_dir",
                "silent_local_fetch",
            ]:
                if key in kwargs:
                    fetch_kwargs[key] = kwargs.pop(key)
            path = fetch(fl, source=source, savedir=savedir, **fetch_kwargs)
        else:
            path = fetch(fl, source=source, savedir=savedir)
        signal, sr = torchaudio.load(
            str(path), channels_first=channels_first, **kwargs
        )
        return self.audio_normalizer(signal, sr)

    def _compile_jit(self):
        """Compile requested modules with ``torch.jit.script``."""
        if self.jit_module_keys is None:
            return

        for name in self.jit_module_keys:
            if name not in self.mods:
                raise ValueError(
                    "module " + name + " cannot be jit compiled because "
                    "it is not defined in your hparams file."
                )
            module = torch.jit.script(self.mods[name])
            self.mods[name] = module.to(self.device)

    def _wrap_distributed(self):
        """Wrap modules with distributed wrapper when requested."""
        if not self.distributed_launch and not self.data_parallel_backend:
            return
        elif self.distributed_launch:
            for name, module in self.mods.items():
                if any(p.requires_grad for p in module.parameters()):
                    # for ddp, all module must run on same GPU
                    module = SyncBatchNorm.convert_sync_batchnorm(module)
                    module = DDP(module, device_ids=[self.device])
                    self.mods[name] = module
        else:
            # data_parallel_backend
            for name, module in self.mods.items():
                if any(p.requires_grad for p in module.parameters()):
                    # if distributed_count = -1 then use all gpus
                    # otherwise, specify the set of gpu to use
                    if self.data_parallel_count == -1:
                        module = DP(module)
                    else:
                        module = DP(
                            module, [i for i in range(self.data_parallel_count)]
                        )
                    self.mods[name] = module

    @classmethod
    def from_hparams(
        cls,
        source,
        hparams_file="hyperparams.yaml",
        pymodule_file="custom.py",
        overrides={},
        savedir=None,
        use_auth_token=False,
        revision=None,
        download_only=False,
        **kwargs,
    ):
        """Fetch and load based from outside source based on HyperPyYAML file

        The source can be a location on the filesystem or online/huggingface

        You can use the pymodule_file to include any custom implementations
        that are needed: if that file exists, then its location is added to
        sys.path before Hyperparams YAML is loaded, so it can be referenced
        in the YAML.

        The hyperparams file should contain a "modules" key, which is a
        dictionary of torch modules used for computation.

        The hyperparams file should contain a "pretrainer" key, which is a
        speechbrain.utils.parameter_transfer.Pretrainer

        Arguments
        ---------
        source : str or Path or FetchSource
            The location to use for finding the model. See
            ``speechbrain.pretrained.fetching.fetch`` for details.
        hparams_file : str
            The name of the hyperparameters file to use for constructing
            the modules necessary for inference. Must contain two keys:
            "modules" and "pretrainer", as described.
        pymodule_file : str
            A Python file can be fetched. This allows any custom
            implementations to be included. The file's location is added to
            sys.path before the hyperparams YAML file is loaded, so it can be
            referenced in YAML.
            This is optional, but has a default: "custom.py". If the default
            file is not found, this is simply ignored, but if you give a
            different filename, then this will raise in case the file is not
            found.
        overrides : dict
            Any changes to make to the hparams file when it is loaded.
        savedir : str or Path
            Where to put the pretraining material. If not given, will use
            ./pretrained_models/<class-name>-hash(source).
        use_auth_token : bool (default: False)
            If true Hugginface's auth_token will be used to load private models from the HuggingFace Hub,
            default is False because the majority of models are public.
        revision : str
            The model revision corresponding to the HuggingFace Hub model revision.
            This is particularly useful if you wish to pin your code to a particular
            version of a model hosted at HuggingFace.
        download_only : bool (default: False)
            If true, class and instance creation is skipped.
        """
        if savedir is None:
            clsname = cls.__name__
            savedir = f"./pretrained_models/{clsname}-{hashlib.md5(source.encode('UTF-8', errors='replace')).hexdigest()}"
        hparams_local_path = fetch(
            filename=hparams_file,
            source=source,
            savedir=savedir,
            overwrite=False,
            save_filename=None,
            use_auth_token=use_auth_token,
            revision=revision,
        )
        try:
            pymodule_local_path = fetch(
                filename=pymodule_file,
                source=source,
                savedir=savedir,
                overwrite=False,
                save_filename=None,
                use_auth_token=use_auth_token,
                revision=revision,
            )
            sys.path.append(str(pymodule_local_path.parent))
        except ValueError:
            if pymodule_file == "custom.py":
                # The optional custom Python module file did not exist
                # and had the default name
                pass
            else:
                # Custom Python module file not found, but some other
                # filename than the default was given.
                raise

        # Load the modules:
        with open(hparams_local_path) as fin:
            hparams = load_hyperpyyaml(fin, overrides)

        # Pretraining:
        pretrainer = hparams["pretrainer"]
        pretrainer.set_collect_in(savedir)
        # For distributed setups, have this here:
        run_on_main(
            pretrainer.collect_files, kwargs={"default_source": source},
        )
        # Load on the CPU. Later the params can be moved elsewhere by specifying
        if not download_only:
            # run_opts={"device": ...}
            pretrainer.load_collected(device="cpu")

            # Now return the system
            return cls(hparams["modules"], hparams, **kwargs)


class EndToEndSLU(Pretrained):
    """An end-to-end SLU model.

    The class can be used either to run only the encoder (encode()) to extract
    features or to run the entire model (decode()) to map the speech to its semantics.

    Example
    -------
    >>> from speechbrain.pretrained import EndToEndSLU
    >>> tmpdir = getfixture("tmpdir")
    >>> slu_model = EndToEndSLU.from_hparams(
    ...     source="speechbrain/slu-timers-and-such-direct-librispeech-asr",
    ...     savedir=tmpdir,
    ... )
    >>> slu_model.decode_file("tests/samples/single-mic/example6.wav")
    "{'intent': 'SimpleMath', 'slots': {'number1': 37.67, 'number2': 75.7, 'op': ' minus '}}"
    """

    HPARAMS_NEEDED = ["tokenizer", "asr_model_source"]
    MODULES_NEEDED = ["slu_enc", "beam_searcher"]

    def __init__(self, *args, **kwargs):
        super().__init__(*args, **kwargs)
        self.tokenizer = self.hparams.tokenizer
        self.asr_model = EncoderDecoderASR.from_hparams(
            source=self.hparams.asr_model_source,
            run_opts={"device": self.device},
        )

    def decode_file(self, path, **kwargs):
        """Maps the given audio file to a string representing the
        semantic dictionary for the utterance.

        Arguments
        ---------
        path : str
            Path to audio file to decode.

        Returns
        -------
        str
            The predicted semantics.
        """
        waveform = self.load_audio(path, **kwargs)
        waveform = waveform.to(self.device)
        # Fake a batch:
        batch = waveform.unsqueeze(0)
        rel_length = torch.tensor([1.0])
        predicted_words, predicted_tokens = self.decode_batch(batch, rel_length)
        return predicted_words[0]

    def encode_batch(self, wavs, wav_lens):
        """Encodes the input audio into a sequence of hidden states

        Arguments
        ---------
        wavs : torch.Tensor
            Batch of waveforms [batch, time, channels] or [batch, time]
            depending on the model.
        wav_lens : torch.Tensor
            Lengths of the waveforms relative to the longest one in the
            batch, tensor of shape [batch]. The longest one should have
            relative length 1.0 and others len(waveform) / max_length.
            Used for ignoring padding.

        Returns
        -------
        torch.Tensor
            The encoded batch
        """
        wavs = wavs.float()
        wavs, wav_lens = wavs.to(self.device), wav_lens.to(self.device)
        ASR_encoder_out = self.asr_model.encode_batch(wavs.detach(), wav_lens)
        encoder_out = self.mods.slu_enc(ASR_encoder_out)
        return encoder_out

    def decode_batch(self, wavs, wav_lens):
        """Maps the input audio to its semantics

        Arguments
        ---------
        wavs : torch.Tensor
            Batch of waveforms [batch, time, channels] or [batch, time]
            depending on the model.
        wav_lens : torch.Tensor
            Lengths of the waveforms relative to the longest one in the
            batch, tensor of shape [batch]. The longest one should have
            relative length 1.0 and others len(waveform) / max_length.
            Used for ignoring padding.

        Returns
        -------
        list
            Each waveform in the batch decoded.
        tensor
            Each predicted token id.
        """
        with torch.no_grad():
            wavs, wav_lens = wavs.to(self.device), wav_lens.to(self.device)
            encoder_out = self.encode_batch(wavs, wav_lens)
            predicted_tokens, scores = self.mods.beam_searcher(
                encoder_out, wav_lens
            )
            predicted_words = [
                self.tokenizer.decode_ids(token_seq)
                for token_seq in predicted_tokens
            ]
        return predicted_words, predicted_tokens

    def forward(self, wavs, wav_lens):
        """Runs full decoding - note: no gradients through decoding"""
        return self.decode_batch(wavs, wav_lens)


class EncoderDecoderASR(Pretrained):
    """A ready-to-use Encoder-Decoder ASR model

    The class can be used either to run only the encoder (encode()) to extract
    features or to run the entire encoder-decoder model
    (transcribe()) to transcribe speech. The given YAML must contain the fields
    specified in the *_NEEDED[] lists.

    Example
    -------
    >>> from speechbrain.pretrained import EncoderDecoderASR
    >>> tmpdir = getfixture("tmpdir")
    >>> asr_model = EncoderDecoderASR.from_hparams(
    ...     source="speechbrain/asr-crdnn-rnnlm-librispeech",
    ...     savedir=tmpdir,
    ... )
    >>> asr_model.transcribe_file("tests/samples/single-mic/example2.flac")
    "MY FATHER HAS REVEALED THE CULPRIT'S NAME"
    """

    HPARAMS_NEEDED = ["tokenizer"]
    MODULES_NEEDED = ["encoder", "decoder"]

    def __init__(self, *args, **kwargs):
        super().__init__(*args, **kwargs)
        self.tokenizer = self.hparams.tokenizer

    def transcribe_file(self, path, **kwargs):
        """Transcribes the given audiofile into a sequence of words.

        Arguments
        ---------
        path : str
            Path to audio file which to transcribe.

        Returns
        -------
        str
            The audiofile transcription produced by this ASR system.
        """
        waveform = self.load_audio(path, **kwargs)
        # Fake a batch:
        batch = waveform.unsqueeze(0)
        rel_length = torch.tensor([1.0])
        predicted_words, predicted_tokens = self.transcribe_batch(
            batch, rel_length
        )
        return predicted_words[0]

    def encode_batch(self, wavs, wav_lens):
        """Encodes the input audio into a sequence of hidden states

        The waveforms should already be in the model's desired format.
        You can call:
        ``normalized = EncoderDecoderASR.normalizer(signal, sample_rate)``
        to get a correctly converted signal in most cases.

        Arguments
        ---------
        wavs : torch.Tensor
            Batch of waveforms [batch, time, channels] or [batch, time]
            depending on the model.
        wav_lens : torch.Tensor
            Lengths of the waveforms relative to the longest one in the
            batch, tensor of shape [batch]. The longest one should have
            relative length 1.0 and others len(waveform) / max_length.
            Used for ignoring padding.

        Returns
        -------
        torch.Tensor
            The encoded batch
        """
        wavs = wavs.float()
        wavs, wav_lens = wavs.to(self.device), wav_lens.to(self.device)
        encoder_out = self.mods.encoder(wavs, wav_lens)
        return encoder_out

    def transcribe_batch(self, wavs, wav_lens):
        """Transcribes the input audio into a sequence of words

        The waveforms should already be in the model's desired format.
        You can call:
        ``normalized = EncoderDecoderASR.normalizer(signal, sample_rate)``
        to get a correctly converted signal in most cases.

        Arguments
        ---------
        wavs : torch.Tensor
            Batch of waveforms [batch, time, channels] or [batch, time]
            depending on the model.
        wav_lens : torch.Tensor
            Lengths of the waveforms relative to the longest one in the
            batch, tensor of shape [batch]. The longest one should have
            relative length 1.0 and others len(waveform) / max_length.
            Used for ignoring padding.

        Returns
        -------
        list
            Each waveform in the batch transcribed.
        tensor
            Each predicted token id.
        """
        with torch.no_grad():
            wav_lens = wav_lens.to(self.device)
            encoder_out = self.encode_batch(wavs, wav_lens)
            predicted_tokens, scores = self.mods.decoder(encoder_out, wav_lens)
            predicted_words = [
                self.tokenizer.decode_ids(token_seq)
                for token_seq in predicted_tokens
            ]
        return predicted_words, predicted_tokens

    def forward(self, wavs, wav_lens):
        """Runs full transcription - note: no gradients through decoding"""
        return self.transcribe_batch(wavs, wav_lens)


class WaveformEncoder(Pretrained):
    """A ready-to-use waveformEncoder model

    It can be used to wrap different embedding models such as SSL ones (wav2vec2)
    or speaker ones (Xvector) etc. Two functions are available: encode_batch and
    encode_file. They can be used to obtain the embeddings directly from an audio
    file or from a batch of audio tensors respectively.

    The given YAML must contain the fields specified in the *_NEEDED[] lists.

    Example
    -------
    >>> from speechbrain.pretrained import WaveformEncoder
    >>> tmpdir = getfixture("tmpdir")
    >>> ssl_model = WaveformEncoder.from_hparams(
    ...     source="speechbrain/ssl-wav2vec2-base-libri",
    ...     savedir=tmpdir,
    ... ) # doctest: +SKIP
    >>> ssl_model.encode_file("samples/audio_samples/example_fr.wav") # doctest: +SKIP
    """

    MODULES_NEEDED = ["encoder"]

    def __init__(self, *args, **kwargs):
        super().__init__(*args, **kwargs)

    def encode_file(self, path, **kwargs):
        """Encode the given audiofile into a sequence of embeddings.

        Arguments
        ---------
        path : str
            Path to audio file which to encode.

        Returns
        -------
        torch.Tensor
            The audiofile embeddings produced by this system.
        """
        waveform = self.load_audio(path, **kwargs)
        # Fake a batch:
        batch = waveform.unsqueeze(0)
        rel_length = torch.tensor([1.0])
        results = self.encode_batch(batch, rel_length)
        return results["embeddings"]

    def encode_batch(self, wavs, wav_lens):
        """Encodes the input audio into a sequence of hidden states

        The waveforms should already be in the model's desired format.

        Arguments
        ---------
        wavs : torch.Tensor
            Batch of waveforms [batch, time, channels] or [batch, time]
            depending on the model.
        wav_lens : torch.Tensor
            Lengths of the waveforms relative to the longest one in the
            batch, tensor of shape [batch]. The longest one should have
            relative length 1.0 and others len(waveform) / max_length.
            Used for ignoring padding.

        Returns
        -------
        torch.Tensor
            The encoded batch
        """
        wavs = wavs.float()
        wavs, wav_lens = wavs.to(self.device), wav_lens.to(self.device)
        encoder_out = self.mods.encoder(wavs, wav_lens)
        return encoder_out

    def forward(self, wavs, wav_lens):
        """Runs the encoder"""
        return self.encode_batch(wavs, wav_lens)


class EncoderASR(Pretrained):
    """A ready-to-use Encoder ASR model

    The class can be used either to run only the encoder (encode()) to extract
    features or to run the entire encoder + decoder function model
    (transcribe()) to transcribe speech. The given YAML must contain the fields
    specified in the *_NEEDED[] lists.

    Example
    -------
    >>> from speechbrain.pretrained import EncoderASR
    >>> tmpdir = getfixture("tmpdir")
    >>> asr_model = EncoderASR.from_hparams(
    ...     source="speechbrain/asr-wav2vec2-commonvoice-fr",
    ...     savedir=tmpdir,
    ... ) # doctest: +SKIP
    >>> asr_model.transcribe_file("samples/audio_samples/example_fr.wav") # doctest: +SKIP
    """

    HPARAMS_NEEDED = ["tokenizer", "decoding_function"]
    MODULES_NEEDED = ["encoder"]

    def __init__(self, *args, **kwargs):
        super().__init__(*args, **kwargs)

        self.tokenizer = self.hparams.tokenizer
        self.decoding_function = self.hparams.decoding_function

    def transcribe_file(self, path, **kwargs):
        """Transcribes the given audiofile into a sequence of words.

        Arguments
        ---------
        path : str
            Path to audio file which to transcribe.

        Returns
        -------
        str
            The audiofile transcription produced by this ASR system.
        """
        waveform = self.load_audio(path, **kwargs)
        # Fake a batch:
        batch = waveform.unsqueeze(0)
        rel_length = torch.tensor([1.0])
        predicted_words, predicted_tokens = self.transcribe_batch(
            batch, rel_length
        )
        return str(predicted_words[0])

    def encode_batch(self, wavs, wav_lens):
        """Encodes the input audio into a sequence of hidden states

        The waveforms should already be in the model's desired format.
        You can call:
        ``normalized = EncoderASR.normalizer(signal, sample_rate)``
        to get a correctly converted signal in most cases.

        Arguments
        ---------
        wavs : torch.Tensor
            Batch of waveforms [batch, time, channels] or [batch, time]
            depending on the model.
        wav_lens : torch.Tensor
            Lengths of the waveforms relative to the longest one in the
            batch, tensor of shape [batch]. The longest one should have
            relative length 1.0 and others len(waveform) / max_length.
            Used for ignoring padding.

        Returns
        -------
        torch.Tensor
            The encoded batch
        """
        wavs = wavs.float()
        wavs, wav_lens = wavs.to(self.device), wav_lens.to(self.device)
        encoder_out = self.mods.encoder(wavs, wav_lens)
        return encoder_out

    def transcribe_batch(self, wavs, wav_lens):
        """Transcribes the input audio into a sequence of words

        The waveforms should already be in the model's desired format.
        You can call:
        ``normalized = EncoderASR.normalizer(signal, sample_rate)``
        to get a correctly converted signal in most cases.

        Arguments
        ---------
        wavs : torch.Tensor
            Batch of waveforms [batch, time, channels] or [batch, time]
            depending on the model.
        wav_lens : torch.Tensor
            Lengths of the waveforms relative to the longest one in the
            batch, tensor of shape [batch]. The longest one should have
            relative length 1.0 and others len(waveform) / max_length.
            Used for ignoring padding.

        Returns
        -------
        list
            Each waveform in the batch transcribed.
        tensor
            Each predicted token id.
        """
        with torch.no_grad():
            wav_lens = wav_lens.to(self.device)
            encoder_out = self.encode_batch(wavs, wav_lens)
            predictions = self.decoding_function(encoder_out, wav_lens)
            if isinstance(
                self.tokenizer, speechbrain.dataio.encoder.CTCTextEncoder
            ):
                predicted_words = [
                    "".join(self.tokenizer.decode_ndim(token_seq))
                    for token_seq in predictions
                ]
            elif isinstance(
                self.tokenizer, sentencepiece.SentencePieceProcessor
            ):
                predicted_words = [
                    self.tokenizer.decode_ids(token_seq)
                    for token_seq in predictions
                ]
            else:
                sys.exit(
                    "The tokenizer must be sentencepiece or CTCTextEncoder"
                )

        return predicted_words, predictions

    def forward(self, wavs, wav_lens):
        """Runs the encoder"""
        return self.encode_batch(wavs, wav_lens)


class EncoderClassifier(Pretrained):
    """A ready-to-use class for utterance-level classification (e.g, speaker-id,
    language-id, emotion recognition, keyword spotting, etc).

    The class assumes that an encoder called "embedding_model" and a model
    called "classifier" are defined in the yaml file. If you want to
    convert the predicted index into a corresponding text label, please
    provide the path of the label_encoder in a variable called 'lab_encoder_file'
    within the yaml.

    The class can be used either to run only the encoder (encode_batch()) to
    extract embeddings or to run a classification step (classify_batch()).
    ```

    Example
    -------
    >>> import torchaudio
    >>> from speechbrain.pretrained import EncoderClassifier
    >>> # Model is downloaded from the speechbrain HuggingFace repo
    >>> tmpdir = getfixture("tmpdir")
    >>> classifier = EncoderClassifier.from_hparams(
    ...     source="speechbrain/spkrec-ecapa-voxceleb",
    ...     savedir=tmpdir,
    ... )

    >>> # Compute embeddings
    >>> signal, fs = torchaudio.load("tests/samples/single-mic/example1.wav")
    >>> embeddings =  classifier.encode_batch(signal)

    >>> # Classification
    >>> prediction = classifier.classify_batch(signal)
    """

    MODULES_NEEDED = [
        "compute_features",
        "mean_var_norm",
        "embedding_model",
        "classifier",
    ]

    def __init__(self, *args, **kwargs):
        super().__init__(*args, **kwargs)

    def encode_batch(self, wavs, wav_lens=None, normalize=False):
        """Encodes the input audio into a single vector embedding.

        The waveforms should already be in the model's desired format.
        You can call:
        ``normalized = <this>.normalizer(signal, sample_rate)``
        to get a correctly converted signal in most cases.

        Arguments
        ---------
        wavs : torch.Tensor
            Batch of waveforms [batch, time, channels] or [batch, time]
            depending on the model. Make sure the sample rate is fs=16000 Hz.
        wav_lens : torch.Tensor
            Lengths of the waveforms relative to the longest one in the
            batch, tensor of shape [batch]. The longest one should have
            relative length 1.0 and others len(waveform) / max_length.
            Used for ignoring padding.
        normalize : bool
            If True, it normalizes the embeddings with the statistics
            contained in mean_var_norm_emb.

        Returns
        -------
        torch.Tensor
            The encoded batch
        """
        # Manage single waveforms in input
        if len(wavs.shape) == 1:
            wavs = wavs.unsqueeze(0)

        # Assign full length if wav_lens is not assigned
        if wav_lens is None:
            wav_lens = torch.ones(wavs.shape[0], device=self.device)

        # Storing waveform in the specified device
        wavs, wav_lens = wavs.to(self.device), wav_lens.to(self.device)
        wavs = wavs.float()

        # Computing features and embeddings
        feats = self.mods.compute_features(wavs)
        feats = self.mods.mean_var_norm(feats, wav_lens)
        embeddings = self.mods.embedding_model(feats, wav_lens)
        if normalize:
            embeddings = self.hparams.mean_var_norm_emb(
                embeddings, torch.ones(embeddings.shape[0], device=self.device)
            )
        return embeddings

    def classify_batch(self, wavs, wav_lens=None):
        """Performs classification on the top of the encoded features.

        It returns the posterior probabilities, the index and, if the label
        encoder is specified it also the text label.

        Arguments
        ---------
        wavs : torch.Tensor
            Batch of waveforms [batch, time, channels] or [batch, time]
            depending on the model. Make sure the sample rate is fs=16000 Hz.
        wav_lens : torch.Tensor
            Lengths of the waveforms relative to the longest one in the
            batch, tensor of shape [batch]. The longest one should have
            relative length 1.0 and others len(waveform) / max_length.
            Used for ignoring padding.

        Returns
        -------
        out_prob
            The log posterior probabilities of each class ([batch, N_class])
        score:
            It is the value of the log-posterior for the best class ([batch,])
        index
            The indexes of the best class ([batch,])
        text_lab:
            List with the text labels corresponding to the indexes.
            (label encoder should be provided).
        """
        emb = self.encode_batch(wavs, wav_lens)
        out_prob = self.mods.classifier(emb).squeeze(1)
        score, index = torch.max(out_prob, dim=-1)
        text_lab = self.hparams.label_encoder.decode_torch(index)
        return out_prob, score, index, text_lab

    def classify_file(self, path, **kwargs):
        """Classifies the given audiofile into the given set of labels.

        Arguments
        ---------
        path : str
            Path to audio file to classify.

        Returns
        -------
        out_prob
            The log posterior probabilities of each class ([batch, N_class])
        score:
            It is the value of the log-posterior for the best class ([batch,])
        index
            The indexes of the best class ([batch,])
        text_lab:
            List with the text labels corresponding to the indexes.
            (label encoder should be provided).
        """
        waveform = self.load_audio(path, **kwargs)
        # Fake a batch:
        batch = waveform.unsqueeze(0)
        rel_length = torch.tensor([1.0])
        emb = self.encode_batch(batch, rel_length)
        out_prob = self.mods.classifier(emb).squeeze(1)
        score, index = torch.max(out_prob, dim=-1)
        text_lab = self.hparams.label_encoder.decode_torch(index)
        return out_prob, score, index, text_lab

    def forward(self, wavs, wav_lens=None):
        """Runs the classification"""
        return self.classify_batch(wavs, wav_lens)


class SpeakerRecognition(EncoderClassifier):
    """A ready-to-use model for speaker recognition. It can be used to
    perform speaker verification with verify_batch().

    ```
    Example
    -------
    >>> import torchaudio
    >>> from speechbrain.pretrained import SpeakerRecognition
    >>> # Model is downloaded from the speechbrain HuggingFace repo
    >>> tmpdir = getfixture("tmpdir")
    >>> verification = SpeakerRecognition.from_hparams(
    ...     source="speechbrain/spkrec-ecapa-voxceleb",
    ...     savedir=tmpdir,
    ... )

    >>> # Perform verification
    >>> signal, fs = torchaudio.load("tests/samples/single-mic/example1.wav")
    >>> signal2, fs = torchaudio.load("tests/samples/single-mic/example2.flac")
    >>> score, prediction = verification.verify_batch(signal, signal2)
    """

    MODULES_NEEDED = [
        "compute_features",
        "mean_var_norm",
        "embedding_model",
        "mean_var_norm_emb",
    ]

    def __init__(self, *args, **kwargs):
        super().__init__(*args, **kwargs)
        self.similarity = torch.nn.CosineSimilarity(dim=-1, eps=1e-6)

    def verify_batch(
        self, wavs1, wavs2, wav1_lens=None, wav2_lens=None, threshold=0.25
    ):
        """Performs speaker verification with cosine distance.

        It returns the score and the decision (0 different speakers,
        1 same speakers).

        Arguments
        ---------
        wavs1 : Torch.Tensor
                Tensor containing the speech waveform1 (batch, time).
                Make sure the sample rate is fs=16000 Hz.
        wavs2 : Torch.Tensor
                Tensor containing the speech waveform2 (batch, time).
                Make sure the sample rate is fs=16000 Hz.
        wav1_lens: Torch.Tensor
                Tensor containing the relative length for each sentence
                in the length (e.g., [0.8 0.6 1.0])
        wav2_lens: Torch.Tensor
                Tensor containing the relative length for each sentence
                in the length (e.g., [0.8 0.6 1.0])
        threshold: Float
                Threshold applied to the cosine distance to decide if the
                speaker is different (0) or the same (1).

        Returns
        -------
        score
            The score associated to the binary verification output
            (cosine distance).
        prediction
            The prediction is 1 if the two signals in input are from the same
            speaker and 0 otherwise.
        """
        emb1 = self.encode_batch(wavs1, wav1_lens, normalize=True)
        emb2 = self.encode_batch(wavs2, wav2_lens, normalize=True)
        score = self.similarity(emb1, emb2)
        return score, score > threshold

    def verify_files(self, path_x, path_y, **kwargs):
        """Speaker verification with cosine distance

        Returns the score and the decision (0 different speakers,
        1 same speakers).

        Returns
        -------
        score
            The score associated to the binary verification output
            (cosine distance).
        prediction
            The prediction is 1 if the two signals in input are from the same
            speaker and 0 otherwise.
        """
        waveform_x = self.load_audio(path_x, **kwargs)
        waveform_y = self.load_audio(path_y, **kwargs)
        # Fake batches:
        batch_x = waveform_x.unsqueeze(0)
        batch_y = waveform_y.unsqueeze(0)
        # Verify:
        score, decision = self.verify_batch(batch_x, batch_y)
        # Squeeze:
        return score[0], decision[0]


class VAD(Pretrained):
    """A ready-to-use class for Voice Activity Detection (VAD) using a
    pre-trained model.

    Example
    -------
    >>> import torchaudio
    >>> from speechbrain.pretrained import VAD
    >>> # Model is downloaded from the speechbrain HuggingFace repo
    >>> tmpdir = getfixture("tmpdir")
    >>> VAD = VAD.from_hparams(
    ...     source="speechbrain/vad-crdnn-libriparty",
    ...     savedir=tmpdir,
    ... )

    >>> # Perform VAD
    >>> boundaries = VAD.get_speech_segments("tests/samples/single-mic/example1.wav")
    """

    HPARAMS_NEEDED = ["sample_rate", "time_resolution", "device"]

    MODULES_NEEDED = ["compute_features", "mean_var_norm", "model"]

    def __init__(self, *args, **kwargs):
        super().__init__(*args, **kwargs)
        self.time_resolution = self.hparams.time_resolution
        self.sample_rate = self.hparams.sample_rate
        self.device = self.hparams.device

    def get_speech_prob_file(
        self,
        audio_file,
        large_chunk_size=30,
        small_chunk_size=10,
        overlap_small_chunk=False,
    ):
        """Outputs the frame-level speech probability of the input audio file
        using the neural model specified in the hparam file. To make this code
        both parallelizable and scalable to long sequences, it uses a
        double-windowing approach.  First, we sequentially read non-overlapping
        large chunks of the input signal.  We then split the large chunks into
        smaller chunks and we process them in parallel.

        Arguments
        ---------
        audio_file: path
            Path of the audio file containing the recording. The file is read
            with torchaudio.
        large_chunk_size: float
            Size (in seconds) of the large chunks that are read sequentially
            from the input audio file.
        small_chunk_size:
            Size (in seconds) of the small chunks extracted from the large ones.
            The audio signal is processed in parallel within the small chunks.
            Note that large_chunk_size/small_chunk_size must be an integer.
        overlap_small_chunk: bool
            True, creates overlapped small chunks. The probabilities of the
            overlapped chunks are combined using hamming windows.

        Returns
        -------
        prob_vad: torch.Tensor
            Tensor containing the frame-level speech probabilities for the
            input audio file.
        """
        # Getting the total size of the input file
        sample_rate, audio_len = self._get_audio_info(audio_file)

        if sample_rate != self.sample_rate:
            raise ValueError(
                "The detected sample rate is different from that set in the hparam file"
            )

        # Computing the length (in samples) of the large and small chunks
        long_chunk_len = int(sample_rate * large_chunk_size)
        small_chunk_len = int(sample_rate * small_chunk_size)

        # Setting the step size of the small chunk (50% overlapping windows are supported)
        small_chunk_step = small_chunk_size
        if overlap_small_chunk:
            small_chunk_step = small_chunk_size / 2

        # Computing the length (in sample) of the small_chunk step size
        small_chunk_len_step = int(sample_rate * small_chunk_step)

        # Loop over big chunks
        prob_chunks = []
        last_chunk = False
        begin_sample = 0
        while True:

            # Reading the big chunk
            large_chunk, fs = torchaudio.load(
                audio_file, frame_offset=begin_sample, num_frames=long_chunk_len
            )
            large_chunk = large_chunk.to(self.device)

            # Manage padding of the last small chunk
            if last_chunk or large_chunk.shape[-1] < small_chunk_len:
                padding = torch.zeros(
                    1, small_chunk_len, device=large_chunk.device
                )
                large_chunk = torch.cat([large_chunk, padding], dim=1)

            # Splitting the big chunk into smaller (overlapped) ones
            small_chunks = torch.nn.functional.unfold(
                large_chunk.unsqueeze(1).unsqueeze(2),
                kernel_size=(1, small_chunk_len),
                stride=(1, small_chunk_len_step),
            )
            small_chunks = small_chunks.squeeze(0).transpose(0, 1)

            # Getting (in parallel) the frame-level speech probabilities
            small_chunks_prob = self.get_speech_prob_chunk(small_chunks)
            small_chunks_prob = small_chunks_prob[:, :-1, :]

            # Manage overlapping chunks
            if overlap_small_chunk:
                small_chunks_prob = self._manage_overlapped_chunks(
                    small_chunks_prob
                )

            # Prepare for folding
            small_chunks_prob = small_chunks_prob.permute(2, 1, 0)

            # Computing lengths in samples
            out_len = int(
                large_chunk.shape[-1] / (sample_rate * self.time_resolution)
            )
            kernel_len = int(small_chunk_size / self.time_resolution)
            step_len = int(small_chunk_step / self.time_resolution)

            # Folding the frame-level predictions
            small_chunks_prob = torch.nn.functional.fold(
                small_chunks_prob,
                output_size=(1, out_len),
                kernel_size=(1, kernel_len),
                stride=(1, step_len),
            )

            # Appending the frame-level speech probabilities of the large chunk
            small_chunks_prob = small_chunks_prob.squeeze(1).transpose(-1, -2)
            prob_chunks.append(small_chunks_prob)

            # Check stop condition
            if last_chunk:
                break

            # Update counter to process the next big chunk
            begin_sample = begin_sample + long_chunk_len

            # Check if the current chunk is the last one
            if begin_sample + long_chunk_len > audio_len:
                last_chunk = True

        # Converting the list to a tensor
        prob_vad = torch.cat(prob_chunks, dim=1)
        last_elem = int(audio_len / (self.time_resolution * sample_rate))
        prob_vad = prob_vad[:, 0:last_elem, :]

        return prob_vad

    def _manage_overlapped_chunks(self, small_chunks_prob):
        """This support function manages overlapped the case in which the
        small chunks have a 50% overlap."""

        # Weighting the frame-level probabilities with a hamming window
        # reduces uncertainty when overlapping chunks are used.
        hamming_window = torch.hamming_window(
            small_chunks_prob.shape[1], device=self.device
        )

        # First and last chunks require special care
        half_point = int(small_chunks_prob.shape[1] / 2)
        small_chunks_prob[0, half_point:] = small_chunks_prob[
            0, half_point:
        ] * hamming_window[half_point:].unsqueeze(1)
        small_chunks_prob[-1, 0:half_point] = small_chunks_prob[
            -1, 0:half_point
        ] * hamming_window[0:half_point].unsqueeze(1)

        # Applying the window to all the other probabilities
        small_chunks_prob[1:-1] = small_chunks_prob[
            1:-1
        ] * hamming_window.unsqueeze(0).unsqueeze(2)

        return small_chunks_prob

    def get_speech_prob_chunk(self, wavs, wav_lens=None):
        """Outputs the frame-level posterior probability for the input audio chunks
        Outputs close to zero refers to time steps with a low probability of speech
        activity, while outputs closer to one likely contain speech.

        Arguments
        ---------
        wavs : torch.Tensor
            Batch of waveforms [batch, time, channels] or [batch, time]
            depending on the model. Make sure the sample rate is fs=16000 Hz.
        wav_lens : torch.Tensor
            Lengths of the waveforms relative to the longest one in the
            batch, tensor of shape [batch]. The longest one should have
            relative length 1.0 and others len(waveform) / max_length.
            Used for ignoring padding.

        Returns
        -------
        torch.Tensor
            The encoded batch
        """
        # Manage single waveforms in input
        if len(wavs.shape) == 1:
            wavs = wavs.unsqueeze(0)

        # Assign full length if wav_lens is not assigned
        if wav_lens is None:
            wav_lens = torch.ones(wavs.shape[0], device=self.device)

        # Storing waveform in the specified device
        wavs, wav_lens = wavs.to(self.device), wav_lens.to(self.device)
        wavs = wavs.float()

        # Computing features and embeddings
        feats = self.mods.compute_features(wavs)
        feats = self.mods.mean_var_norm(feats, wav_lens)
        outputs = self.mods.cnn(feats)

        outputs = outputs.reshape(
            outputs.shape[0],
            outputs.shape[1],
            outputs.shape[2] * outputs.shape[3],
        )

        outputs, h = self.mods.rnn(outputs)
        outputs = self.mods.dnn(outputs)
        output_prob = torch.sigmoid(outputs)

        return output_prob

    def apply_threshold(
        self, vad_prob, activation_th=0.5, deactivation_th=0.25
    ):
        """Scans the frame-level speech probabilities and applies a threshold
        on them. Speech starts when a value larger than activation_th is
        detected, while it ends when observing a value lower than
        the deactivation_th.

        Arguments
        ---------
        vad_prob: torch.Tensor
            Frame-level speech probabilities.
        activation_th:  float
            Threshold for starting a speech segment.
        deactivation_th: float
            Threshold for ending a speech segment.

        Returns
        -------
        vad_th: torch.Tensor
            Tensor containing 1 for speech regions and 0 for non-speech regions.
       """
        vad_activation = (vad_prob >= activation_th).int()
        vad_deactivation = (vad_prob >= deactivation_th).int()
        vad_th = vad_activation + vad_deactivation

        # Loop over batches and time steps
        for batch in range(vad_th.shape[0]):
            for time_step in range(vad_th.shape[1] - 1):
                if (
                    vad_th[batch, time_step] == 2
                    and vad_th[batch, time_step + 1] == 1
                ):
                    vad_th[batch, time_step + 1] = 2

        vad_th[vad_th == 1] = 0
        vad_th[vad_th == 2] = 1
        return vad_th

    def get_boundaries(self, prob_th, output_value="seconds"):
        """Computes the time boundaries where speech activity is detected.
        It takes in input frame-level binary decisions
        (1 for speech, 0 for non-speech) and outputs the begin/end second
        (or sample) of each detected speech region.

        Arguments
        ---------
        prob_th: torch.Tensor
            Frame-level binary decisions (1 for speech frame, 0 for a
            non-speech one).  The tensor can be obtained from apply_threshold.
        output_value: 'seconds' or 'samples'
            When the option 'seconds' is set, the returned boundaries are in
            seconds, otherwise, it reports them in samples.

        Returns
        -------
        boundaries: torch.Tensor
            Tensor containing the start second (or sample) of speech segments
            in even positions and their corresponding end in odd positions
            (e.g, [1.0, 1.5, 5,.0 6.0] means that we have two speech segment;
             one from 1.0 to 1.5 seconds and another from 5.0 to 6.0 seconds).
       """
        # Shifting frame-levels binary decision by 1
        # This allows detecting changes in speech/non-speech activities
        prob_th_shifted = torch.roll(prob_th, dims=1, shifts=1)
        prob_th_shifted[:, 0, :] = 0
        prob_th = prob_th + prob_th_shifted

        # Needed to first and last time step
        prob_th[:, 0, :] = (prob_th[:, 0, :] >= 1).int()
        prob_th[:, -1, :] = (prob_th[:, -1, :] >= 1).int()

        # Fix edge cases (when a speech starts in the last frames)
        if (prob_th == 1).nonzero().shape[0] % 2 == 1:
            prob_th = torch.cat(
                (prob_th, torch.Tensor([1.0]).unsqueeze(0).unsqueeze(2)), dim=1
            )

        # Where prob_th is 1 there is a change
        indexes = (prob_th == 1).nonzero()[:, 1].reshape(-1, 2)

        # Remove 1 from end samples
        indexes[:, -1] = indexes[:, -1] - 1

        # From indexes to samples
        seconds = (indexes * self.time_resolution).float()
        samples = (self.sample_rate * seconds).round().int()

        if output_value == "seconds":
            boundaries = seconds
        else:
            boundaries = samples
        return boundaries

    def merge_close_segments(self, boundaries, close_th=0.250):
        """Merges segments that are shorter than the given threshold.

        Arguments
        ---------
        boundaries : str
            Tensor containing the speech boundaries. It can be derived using the
            get_boundaries method.
        close_th: float
            If the distance between boundaries is smaller than close_th, the
            segments will be merged.

        Returns
        -------
        new_boundaries
            The new boundaries with the merged segments.
        """

        new_boundaries = []

        # Single segment case
        if boundaries.shape[0] == 0:
            return boundaries

        # Getting beg and end of previous segment
        prev_beg_seg = boundaries[0, 0].float()
        prev_end_seg = boundaries[0, 1].float()

        # Process all the segments
        for i in range(1, boundaries.shape[0]):
            beg_seg = boundaries[i, 0]
            segment_distance = beg_seg - prev_end_seg

            # Merging close segments
            if segment_distance <= close_th:
                prev_end_seg = boundaries[i, 1]

            else:
                # Appending new segments
                new_boundaries.append([prev_beg_seg, prev_end_seg])
                prev_beg_seg = beg_seg
                prev_end_seg = boundaries[i, 1]

        new_boundaries.append([prev_beg_seg, prev_end_seg])
        new_boundaries = torch.FloatTensor(new_boundaries).to(boundaries.device)
        return new_boundaries

    def remove_short_segments(self, boundaries, len_th=0.250):
        """Removes segments that are too short.

        Arguments
        ---------
        boundaries : torch.Tensor
            Tensor containing the speech boundaries. It can be derived using the
            get_boundaries method.
        len_th: float
            If the length of the segment is smaller than close_th, the segments
            will be merged.

        Returns
        -------
        new_boundaries
            The new boundaries without the short segments.
        """
        new_boundaries = []

        # Process the segments
        for i in range(boundaries.shape[0]):
            # Computing segment length
            seg_len = boundaries[i, 1] - boundaries[i, 0]

            # Accept segment only if longer than len_th
            if seg_len > len_th:
                new_boundaries.append([boundaries[i, 0], boundaries[i, 1]])
        new_boundaries = torch.FloatTensor(new_boundaries).to(boundaries.device)

        return new_boundaries

    def save_boundaries(
        self, boundaries, save_path=None, print_boundaries=True, audio_file=None
    ):
        """Saves the boundaries on a file (and/or prints them)  in a readable format.

        Arguments
        ---------
        boundaries: torch.Tensor
            Tensor containing the speech boundaries. It can be derived using the
            get_boundaries method.
        save_path: path
            When to store the text file containing the speech/non-speech intervals.
        print_boundaries: Bool
            Prints the speech/non-speech intervals in the standard outputs.
        audio_file: path
            Path of the audio file containing the recording. The file is read
            with torchaudio. It is used here to detect the length of the
            signal.
        """
        # Create a new file if needed
        if save_path is not None:
            f = open(save_path, mode="w", encoding="utf-8")

        # Getting the total size of the input file
        if audio_file is not None:
            sample_rate, audio_len = self._get_audio_info(audio_file)
            audio_len = audio_len / sample_rate

        # Setting the rights format for second- or sample-based boundaries
        if boundaries.dtype == torch.int:
            value_format = "% i"
        else:
            value_format = "% .2f "

        # Printing speech and non-speech intervals
        last_end = 0
        cnt_seg = 0
        for i in range(boundaries.shape[0]):
            begin_value = boundaries[i, 0]
            end_value = boundaries[i, 1]

            if last_end != begin_value:
                cnt_seg = cnt_seg + 1
                print_str = (
                    "segment_%03d " + value_format + value_format + "NON_SPEECH"
                )
                if print_boundaries:
                    print(print_str % (cnt_seg, last_end, begin_value))
                if save_path is not None:
                    f.write(print_str % (cnt_seg, last_end, begin_value) + "\n")

            cnt_seg = cnt_seg + 1
            print_str = "segment_%03d " + value_format + value_format + "SPEECH"
            if print_boundaries:
                print(print_str % (cnt_seg, begin_value, end_value))
            if save_path is not None:
                f.write(print_str % (cnt_seg, begin_value, end_value) + "\n")

            last_end = end_value

        # Managing last segment
        if audio_file is not None:
            if last_end < audio_len:
                cnt_seg = cnt_seg + 1
                print_str = (
                    "segment_%03d " + value_format + value_format + "NON_SPEECH"
                )
                if print_boundaries:
                    print(print_str % (cnt_seg, end_value, audio_len))
                if save_path is not None:
                    f.write(print_str % (cnt_seg, end_value, audio_len) + "\n")

        if save_path is not None:
            f.close()

    def energy_VAD(
        self,
        audio_file,
        boundaries,
        activation_th=0.5,
        deactivation_th=0.0,
        eps=1e-6,
    ):
        """Applies energy-based VAD within the detected speech segments.The neural
        network VAD often creates longer segments and tends to merge segments that
        are close with each other.

        The energy VAD post-processes can be useful for having a fine-grained voice
        activity detection.

        The energy VAD computes the energy within the small chunks. The energy is
        normalized within the segment to have mean 0.5 and +-0.5 of std.
        This helps to set the energy threshold.

        Arguments
        ---------
        audio_file: path
            Path of the audio file containing the recording. The file is read
            with torchaudio.
        boundaries : torch.Tensor
            Tensor containing the speech boundaries. It can be derived using the
            get_boundaries method.
        activation_th: float
            A new speech segment is started it the energy is above activation_th.
        deactivation_th: float
            The segment is considered ended when the energy is <= deactivation_th.
        eps: float
            Small constant for numerical stability.


        Returns
        -------
        new_boundaries
            The new boundaries that are post-processed by the energy VAD.
        """

        # Getting the total size of the input file
        sample_rate, audio_len = self._get_audio_info(audio_file)

        if sample_rate != self.sample_rate:
            raise ValueError(
                "The detected sample rate is different from that set in the hparam file"
            )

        # Computing the chunk length of the energy window
        chunk_len = int(self.time_resolution * sample_rate)
        new_boundaries = []

        # Processing speech segments
        for i in range(boundaries.shape[0]):
            begin_sample = int(boundaries[i, 0] * sample_rate)
            end_sample = int(boundaries[i, 1] * sample_rate)
            seg_len = end_sample - begin_sample

            # Reading the speech segment
            segment, _ = torchaudio.load(
                audio_file, frame_offset=begin_sample, num_frames=seg_len
            )

            # Create chunks
            segment_chunks = self.create_chunks(
                segment, chunk_size=chunk_len, chunk_stride=chunk_len
            )

            # Energy computation within each chunk
            energy_chunks = segment_chunks.abs().sum(-1) + eps
            energy_chunks = energy_chunks.log()

            # Energy normalization
            energy_chunks = (
                (energy_chunks - energy_chunks.mean())
                / (2 * energy_chunks.std())
            ) + 0.5
            energy_chunks = energy_chunks.unsqueeze(0).unsqueeze(2)

            # Apply threshold based on the energy value
            energy_vad = self.apply_threshold(
                energy_chunks,
                activation_th=activation_th,
                deactivation_th=deactivation_th,
            )

            # Get the boundaries
            energy_boundaries = self.get_boundaries(
                energy_vad, output_value="seconds"
            )

            # Get the final boundaries in the original signal
            for j in range(energy_boundaries.shape[0]):
                start_en = boundaries[i, 0] + energy_boundaries[j, 0]
                end_end = boundaries[i, 0] + energy_boundaries[j, 1]
                new_boundaries.append([start_en, end_end])

        # Convert boundaries to tensor
        new_boundaries = torch.FloatTensor(new_boundaries).to(boundaries.device)
        return new_boundaries

    def create_chunks(self, x, chunk_size=16384, chunk_stride=16384):
        """Splits the input into smaller chunks of size chunk_size with
        an overlap chunk_stride. The chunks are concatenated over
        the batch axis.

        Arguments
        ---------
        x: torch.Tensor
            Signal to split into chunks.
        chunk_size : str
            The size of each chunk.
        chunk_stride:
            The stride (hop) of each chunk.


        Returns
        -------
        x: torch.Tensor
            A new tensors with the chunks derived from the input signal.

        """
        x = x.unfold(1, chunk_size, chunk_stride)
        x = x.reshape(x.shape[0] * x.shape[1], -1)
        return x

    def _get_audio_info(self, audio_file):
        """Returns the sample rate and the length of the input audio file"""

        # Getting the total size of the input file
        metadata = torchaudio.info(audio_file)
        sample_rate = metadata.sample_rate
        audio_len = metadata.num_frames
        return sample_rate, audio_len

    def upsample_VAD(self, vad_out, audio_file, time_resolution=0.01):
        """Upsamples the output of the vad to help visualization. It creates a
        signal that is 1 when there is speech and 0 when there is no speech.
        The vad signal has the same resolution as the input one and can be
        opened with it (e.g, using audacity) to visually figure out VAD regions.

        Arguments
        ---------
        vad_out: torch.Tensor
            Tensor containing 1 for each frame of speech and 0 for each non-speech
            frame.
        audio_file: path
            The original audio file used to compute vad_out
        time_resolution : float
            Time resolution of the vad_out signal.

        Returns
        -------
        vad_signal
            The upsampled version of the vad_out tensor.
        """

        # Getting the total size of the input file
        sample_rate, sig_len = self._get_audio_info(audio_file)

        if sample_rate != self.sample_rate:
            raise ValueError(
                "The detected sample rate is different from that set in the hparam file"
            )

        beg_samp = 0
        step_size = int(time_resolution * sample_rate)
        end_samp = step_size
        index = 0

        # Initialize upsampled signal
        vad_signal = torch.zeros(1, sig_len, device=vad_out.device)

        # Upsample signal
        while end_samp < sig_len:
            vad_signal[0, beg_samp:end_samp] = vad_out[0, index, 0]
            index = index + 1
            beg_samp = beg_samp + step_size
            end_samp = beg_samp + step_size
        return vad_signal

    def upsample_boundaries(self, boundaries, audio_file):
        """Based on the input boundaries, this method creates a signal that is 1
        when there is speech and 0 when there is no speech.
        The vad signal has the same resolution as the input one and can be
        opened with it (e.g, using audacity) to visually figure out VAD regions.

        Arguments
        ---------
        boundaries: torch.Tensor
            Tensor containing the boundaries of the speech segments.
        audio_file: path
            The original audio file used to compute vad_out

        Returns
        -------
        vad_signal
            The output vad signal with the same resolution of the input one.
        """

        # Getting the total size of the input file
        sample_rate, sig_len = self._get_audio_info(audio_file)

        if sample_rate != self.sample_rate:
            raise ValueError(
                "The detected sample rate is different from that set in the hparam file"
            )

        # Initialization of the output signal
        vad_signal = torch.zeros(1, sig_len, device=boundaries.device)

        # Composing the vad signal from boundaries
        for i in range(boundaries.shape[0]):
            beg_sample = int(boundaries[i, 0] * sample_rate)
            end_sample = int(boundaries[i, 1] * sample_rate)
            vad_signal[0, beg_sample:end_sample] = 1.0
        return vad_signal

    def double_check_speech_segments(
        self, boundaries, audio_file, speech_th=0.5
    ):
        """Takes in input the boundaries of the detected speech segments and
        double checks (using the neural VAD) that they actually contain speech.

        Arguments
        ---------
        boundaries: torch.Tensor
            Tensor containing the boundaries of the speech segments.
        audio_file: path
            The original audio file used to compute vad_out.
        speech_th: float
            Threshold on the mean posterior probability over which speech is
            confirmed. Below that threshold, the segment is re-assigned to a
            non-speech region.

        Returns
        -------
        new_boundaries
            The boundaries of the segments where speech activity is confirmed.
        """

        # Getting the total size of the input file
        sample_rate, sig_len = self._get_audio_info(audio_file)

        # Double check the segments
        new_boundaries = []
        for i in range(boundaries.shape[0]):
            beg_sample = int(boundaries[i, 0] * sample_rate)
            end_sample = int(boundaries[i, 1] * sample_rate)
            len_seg = end_sample - beg_sample

            # Read the candidate speech segment
            segment, fs = torchaudio.load(
                audio_file, frame_offset=beg_sample, num_frames=len_seg
            )
            speech_prob = self.get_speech_prob_chunk(segment)
            if speech_prob.mean() > speech_th:
                # Accept this as a speech segment
                new_boundaries.append([boundaries[i, 0], boundaries[i, 1]])

        # Convert boundaries from list to tensor
        new_boundaries = torch.FloatTensor(new_boundaries).to(boundaries.device)
        return new_boundaries

    def get_segments(
        self, boundaries, audio_file, before_margin=0.1, after_margin=0.1
    ):
        """Returns a list containing all the detected speech segments.

        Arguments
        ---------
        boundaries: torch.Tensor
            Tensor containing the boundaries of the speech segments.
        audio_file: path
            The original audio file used to compute vad_out.
        before_margin: float
            Used to cut the segments samples a bit before the detected margin.
        after_margin: float
            Use to cut the segments samples a bit after the detected margin.

        Returns
        -------
        segments: list
            List containing the detected speech segments
        """
        sample_rate, sig_len = self._get_audio_info(audio_file)

        if sample_rate != self.sample_rate:
            raise ValueError(
                "The detected sample rate is different from that set in the hparam file"
            )

        segments = []
        for i in range(boundaries.shape[0]):
            beg_sample = boundaries[i, 0] * sample_rate
            end_sample = boundaries[i, 1] * sample_rate

            beg_sample = int(max(0, beg_sample - before_margin * sample_rate))
            end_sample = int(
                min(sig_len, end_sample + after_margin * sample_rate)
            )

            len_seg = end_sample - beg_sample
            vad_segment, fs = torchaudio.load(
                audio_file, frame_offset=beg_sample, num_frames=len_seg
            )
            segments.append(vad_segment)
        return segments

    def get_speech_segments(
        self,
        audio_file,
        large_chunk_size=30,
        small_chunk_size=10,
        overlap_small_chunk=False,
        apply_energy_VAD=False,
        double_check=True,
        close_th=0.250,
        len_th=0.250,
        activation_th=0.5,
        deactivation_th=0.25,
        en_activation_th=0.5,
        en_deactivation_th=0.0,
        speech_th=0.50,
    ):
        """Detects speech segments within the input file. The input signal can
        be both a short or a long recording. The function computes the
        posterior probabilities on large chunks (e.g, 30 sec), that are read
        sequentially (to avoid storing big signals in memory).
        Each large chunk is, in turn, split into smaller chunks (e.g, 10 seconds)
        that are processed in parallel. The pipeline for detecting the speech
        segments is the following:
            1- Compute posteriors probabilities at the frame level.
            2- Apply a threshold on the posterior probability.
            3- Derive candidate speech segments on top of that.
            4- Apply energy VAD within each candidate segment (optional).
            5- Merge segments that are too close.
            6- Remove segments that are too short.
            7- Double check speech segments (optional).


        Arguments
        ---------
        audio_file : str
            Path to audio file.
        large_chunk_size: float
            Size (in seconds) of the large chunks that are read sequentially
            from the input audio file.
        small_chunk_size: float
            Size (in seconds) of the small chunks extracted from the large ones.
            The audio signal is processed in parallel within the small chunks.
            Note that large_chunk_size/small_chunk_size must be an integer.
        overlap_small_chunk: bool
            If True, it creates overlapped small chunks (with 50% overlap).
            The probabilities of the overlapped chunks are combined using
            hamming windows.
        apply_energy_VAD: bool
            If True, a energy-based VAD is used on the detected speech segments.
            The neural network VAD often creates longer segments and tends to
            merge close segments together. The energy VAD post-processes can be
            useful for having a fine-grained voice activity detection.
            The energy thresholds is  managed by activation_th and
            deactivation_th (see below).
        double_check: bool
            If True, double checks (using the neural VAD) that the candidate
            speech segments actually contain speech. A threshold on the mean
            posterior probabilities provided by the neural network is applied
            based on the speech_th parameter (see below).
        activation_th:  float
            Threshold of the neural posteriors above which starting a speech segment.
        deactivation_th: float
            Threshold of the neural posteriors below which ending a speech segment.
        en_activation_th: float
            A new speech segment is started it the energy is above activation_th.
            This is active only if apply_energy_VAD is True.
        en_deactivation_th: float
            The segment is considered ended when the energy is <= deactivation_th.
            This is active only if apply_energy_VAD is True.
        speech_th: float
            Threshold on the mean posterior probability within the candidate
            speech segment. Below that threshold, the segment is re-assigned to
            a non-speech region. This is active only if double_check is True.
        close_th: float
            If the distance between boundaries is smaller than close_th, the
            segments will be merged.
        len_th: float
            If the length of the segment is smaller than close_th, the segments
            will be merged.

        Returns
        -------
        boundaries: torch.Tensor
            Tensor containing the start second of speech segments in even
            positions and their corresponding end in odd positions
            (e.g, [1.0, 1.5, 5,.0 6.0] means that we have two speech segment;
             one from 1.0 to 1.5 seconds and another from 5.0 to 6.0 seconds).
        """

        # Fetch audio file from web if not local
        source, fl = split_path(audio_file)
        audio_file = fetch(fl, source=source)

        # Computing speech vs non speech probabilities
        prob_chunks = self.get_speech_prob_file(
            audio_file,
            large_chunk_size=large_chunk_size,
            small_chunk_size=small_chunk_size,
            overlap_small_chunk=overlap_small_chunk,
        )

        # Apply a threshold to get candidate speech segments
        prob_th = self.apply_threshold(
            prob_chunks,
            activation_th=activation_th,
            deactivation_th=deactivation_th,
        ).float()

        # Compute the boundaries of the speech segments
        boundaries = self.get_boundaries(prob_th, output_value="seconds")

        # Apply energy-based VAD on the detected speech segments
        if apply_energy_VAD:
            boundaries = self.energy_VAD(
                audio_file,
                boundaries,
                activation_th=en_activation_th,
                deactivation_th=en_deactivation_th,
            )

        # Merge short segments
        boundaries = self.merge_close_segments(boundaries, close_th=close_th)

        # Remove short segments
        boundaries = self.remove_short_segments(boundaries, len_th=len_th)

        # Double check speech segments
        if double_check:
            boundaries = self.double_check_speech_segments(
                boundaries, audio_file, speech_th=speech_th
            )

        return boundaries

    def forward(self, wavs, wav_lens=None):
        """Gets frame-level speech-activity predictions"""
        return self.get_speech_prob_chunk(wavs, wav_lens)


class SepformerSeparation(Pretrained):
    """A "ready-to-use" speech separation model.

    Uses Sepformer architecture.

    Example
    -------
    >>> tmpdir = getfixture("tmpdir")
    >>> model = SepformerSeparation.from_hparams(
    ...     source="speechbrain/sepformer-wsj02mix",
    ...     savedir=tmpdir)
    >>> mix = torch.randn(1, 400)
    >>> est_sources = model.separate_batch(mix)
    >>> print(est_sources.shape)
    torch.Size([1, 400, 2])
    """

    MODULES_NEEDED = ["encoder", "masknet", "decoder"]

    def separate_batch(self, mix):
        """Run source separation on batch of audio.

        Arguments
        ---------
        mix : torch.Tensor
            The mixture of sources.

        Returns
        -------
        tensor
            Separated sources
        """

        # Separation
        mix = mix.to(self.device)
        mix_w = self.mods.encoder(mix)
        est_mask = self.mods.masknet(mix_w)
        mix_w = torch.stack([mix_w] * self.hparams.num_spks)
        sep_h = mix_w * est_mask

        # Decoding
        est_source = torch.cat(
            [
                self.mods.decoder(sep_h[i]).unsqueeze(-1)
                for i in range(self.hparams.num_spks)
            ],
            dim=-1,
        )

        # T changed after conv1d in encoder, fix it here
        T_origin = mix.size(1)
        T_est = est_source.size(1)
        if T_origin > T_est:
            est_source = F.pad(est_source, (0, 0, 0, T_origin - T_est))
        else:
            est_source = est_source[:, :T_origin, :]
        return est_source

    def separate_file(self, path, savedir="audio_cache"):
        """Separate sources from file.

        Arguments
        ---------
        path : str
            Path to file which has a mixture of sources. It can be a local
            path, a web url, or a huggingface repo.
        savedir : path
            Path where to store the wav signals (when downloaded from the web).
        Returns
        -------
        tensor
            Separated sources
        """
        source, fl = split_path(path)
        path = fetch(fl, source=source, savedir=savedir)

        batch, fs_file = torchaudio.load(path)
        batch = batch.to(self.device)
        fs_model = self.hparams.sample_rate

        # resample the data if needed
        if fs_file != fs_model:
            print(
                "Resampling the audio from {} Hz to {} Hz".format(
                    fs_file, fs_model
                )
            )
            tf = torchaudio.transforms.Resample(
                orig_freq=fs_file, new_freq=fs_model
            ).to(self.device)
            batch = batch.mean(dim=0, keepdim=True)
            batch = tf(batch)

        est_sources = self.separate_batch(batch)
        est_sources = (
            est_sources / est_sources.abs().max(dim=1, keepdim=True)[0]
        )
        return est_sources

    def forward(self, mix):
        """Runs separation on the input mix"""
        return self.separate_batch(mix)


class SpectralMaskEnhancement(Pretrained):
    """A ready-to-use model for speech enhancement.

    Arguments
    ---------
    See ``Pretrained``.

    Example
    -------
    >>> import torch
    >>> from speechbrain.pretrained import SpectralMaskEnhancement
    >>> # Model is downloaded from the speechbrain HuggingFace repo
    >>> tmpdir = getfixture("tmpdir")
    >>> enhancer = SpectralMaskEnhancement.from_hparams(
    ...     source="speechbrain/metricgan-plus-voicebank",
    ...     savedir=tmpdir,
    ... )
    >>> enhanced = enhancer.enhance_file(
    ...     "speechbrain/metricgan-plus-voicebank/example.wav"
    ... )
    """

    HPARAMS_NEEDED = ["compute_stft", "spectral_magnitude", "resynth"]
    MODULES_NEEDED = ["enhance_model"]

    def compute_features(self, wavs):
        """Compute the log spectral magnitude features for masking.

        Arguments
        ---------
        wavs : torch.Tensor
            A batch of waveforms to convert to log spectral mags.
        """
        feats = self.hparams.compute_stft(wavs)
        feats = self.hparams.spectral_magnitude(feats)
        return torch.log1p(feats)

    def enhance_batch(self, noisy, lengths=None):
        """Enhance a batch of noisy waveforms.

        Arguments
        ---------
        noisy : torch.Tensor
            A batch of waveforms to perform enhancement on.
        lengths : torch.Tensor
            The lengths of the waveforms if the enhancement model handles them.

        Returns
        -------
        torch.Tensor
            A batch of enhanced waveforms of the same shape as input.
        """
        noisy = noisy.to(self.device)
        noisy_features = self.compute_features(noisy)

        # Perform masking-based enhancement, multiplying output with input.
        if lengths is not None:
            mask = self.mods.enhance_model(noisy_features, lengths=lengths)
        else:
            mask = self.mods.enhance_model(noisy_features)
        enhanced = torch.mul(mask, noisy_features)

        # Return resynthesized waveforms
        return self.hparams.resynth(torch.expm1(enhanced), noisy)

    def enhance_file(self, filename, output_filename=None, **kwargs):
        """Enhance a wav file.

        Arguments
        ---------
        filename : str
            Location on disk to load file for enhancement.
        output_filename : str
            If provided, writes enhanced data to this file.
        """
        noisy = self.load_audio(filename, **kwargs)
        noisy = noisy.to(self.device)

        # Fake a batch:
        batch = noisy.unsqueeze(0)
        if lengths_arg_exists(self.enhance_batch):
            enhanced = self.enhance_batch(batch, lengths=torch.tensor([1.0]))
        else:
            enhanced = self.enhance_batch(batch)

        if output_filename is not None:
            torchaudio.save(output_filename, enhanced, channels_first=False)

        return enhanced.squeeze(0)


class EncodeDecodePipelineMixin:
    """
    A mixin for pretrained models that makes it possible to specify an encoding pipeline and a decoding pipeline
    """

    def create_pipelines(self):
        """
        Initializes the encode and decode pipeline
        """
        self._run_init_steps(self.hparams.encode_pipeline)
        self._run_init_steps(self.hparams.decode_pipeline)
        self.encode_pipeline = DataPipeline(
            static_data_keys=self.INPUT_STATIC_KEYS,
            dynamic_items=self.hparams.encode_pipeline["steps"],
            output_keys=self.hparams.encode_pipeline["output_keys"],
        )
        self.decode_pipeline = DataPipeline(
            static_data_keys=self.hparams.model_output_keys,
            dynamic_items=self.hparams.decode_pipeline["steps"],
            output_keys=self.OUTPUT_KEYS,
        )

    def _run_init_steps(self, pipeline_definition):
        """Encode/decode pipelines may include initialization
        steps, such as filling text encoders with tokens. Calling
        this method will run them, if defined"""
        steps = pipeline_definition.get("init", [])
        for step in steps:
            step_func = step.get("func")
            if not step_func or not callable(step_func):
                raise ValueError("Invalid pipeline init definition")
            step_func()

    def _run_pipeline(self, pipeline, input, batch):
        if batch:
            output = pipeline(input)
        else:
            output = [pipeline(item) for item in input]
        return output

    def _get_encode_pipeline_input(self, input):
        return input if self.batch_inputs else self._itemize(input)

    def _get_decode_pipeline_input(self, model_output):
        model_output_keys = getattr(self.hparams, "model_output_keys", None)
        pipeline_input = model_output
        if len(model_output_keys) == 1:
            pipeline_input = (pipeline_input,)
        # The input to a pipeline is a dictionary. If model_output_keys
        # is provided, the output of the model is assumed to be a collection
        # (e.g. a list or a tuple).
        if model_output_keys:
            pipeline_input = dict(zip(model_output_keys, pipeline_input))

        # By default, the pipeline will be applied to in batch mode
        # to the entire model input
        if not self.batch_outputs:
            pipeline_input = self._itemize(pipeline_input)
        return pipeline_input

    def _itemize(self, pipeline_input):
        first_item = next(iter(pipeline_input.values()))
        keys, values = pipeline_input.keys(), pipeline_input.values()
        batch_length = len(first_item)
        return [
            dict(zip(keys, [value[idx] for value in values]))
            for idx in range(batch_length)
        ]

    def to_dict(self, data):
        """
        Converts padded batches to dictionaries, leaves
        other data types as is

        Arguments
        ---------
        data: object
            a dictionary or a padded batch

        Returns
        -------
        results: dict
            the dictionary
        """
        if isinstance(data, PaddedBatch):
            data = {
                key: self._get_value(data, key)
                for key in self.hparams.encode_pipeline["output_keys"]
            }
        return data

    def _get_value(self, data, key):
        """
        Retrieves the value associated with the specified key, dereferencing
        .data where applicable

        Arguments
        ---------
        data: PaddedBatch
            a padded batch
        key: str
            the key

        Returns
        -------
        result: object
            the result
        """
        value = getattr(data, key)
        if not self.input_use_padded_data and isinstance(value, PaddedData):
            value = value.data
        return value

    @property
    def batch_inputs(self):
        """
        Determines whether the input pipeline
        operates on batches or individual examples
        (true means batched)

        Returns
        -------
        batch_inputs: bool
        """
        return self.hparams.encode_pipeline.get("batch", True)

    @property
    def input_use_padded_data(self):
        """
        If turned on, raw PaddedData instances will be passed to
        the model. If turned off, only .data will be used

        Returns
        -------
        result: bool
            whether padded data is used as is
        """
        return self.hparams.encode_pipeline.get("use_padded_data", False)

    @property
    def batch_outputs(self):
        """
        Determines whether the output pipeline
        operates on batches or individual examples
        (true means batched)

        Returns
        -------
        batch_outputs: bool
        """
        return self.hparams.decode_pipeline.get("batch", True)

    def _collate(self, data):
        if not self.batch_inputs:
            collate_fn = getattr(self.hparams, "collate_fn", PaddedBatch)
            data = collate_fn(data)
        return data

    def encode_input(self, input):
        """
        Encodes the inputs using the pipeline

        Arguments
        ---------
        input: dict
            the raw inputs

        Returns
        -------
        results: object

        """
        pipeline_input = self._get_encode_pipeline_input(input)
        model_input = self._run_pipeline(
            pipeline=self.encode_pipeline,
            input=pipeline_input,
            batch=self.batch_inputs,
        )
        model_input = self._collate(model_input)
        if hasattr(model_input, "to"):
            model_input = model_input.to(self.device)
        return self.to_dict(model_input)

    def decode_output(self, output):
        """
        Decodes the raw model outputs

        Arguments
        ---------
        output: tuple
            raw model outputs

        Returns
        -------
        result: dict or list
            the output of the pipeline
        """
        pipeline_input = self._get_decode_pipeline_input(output)
        return self._run_pipeline(
            pipeline=self.decode_pipeline,
            input=pipeline_input,
            batch=self.batch_outputs,
        )


class GraphemeToPhoneme(Pretrained, EncodeDecodePipelineMixin):
    """
    A pretrained model implementation for Grapheme-to-Phoneme (G2P) models
    that take raw natural language text as an input and

    Example
    -------
    >>> text = ("English is tough. It can be understood "
    ...         "through thorough thought though")
    >>> from speechbrain.pretrained import GraphemeToPhoneme
    >>> tmpdir = getfixture('tmpdir')
    >>> g2p = GraphemeToPhoneme.from_hparams('path/to/model', savedir=tmpdir) # doctest: +SKIP
    >>> phonemes = g2p.g2p(text) # doctest: +SKIP
    """

    INPUT_STATIC_KEYS = ["txt"]
    OUTPUT_KEYS = ["phonemes"]

    def __init__(self, *args, **kwargs):
        super().__init__(*args, **kwargs)
        self.create_pipelines()
        self.load_dependencies()

    @property
    def phonemes(self):
        """Returns the available phonemes"""
        return self.hparams.phonemes

    @property
    def language(self):
        """Returns the language for which this model is available"""
        return self.hparams.language

    def g2p(self, text):
        """Performs the Grapheme-to-Phoneme conversion

        Arguments
        ---------
        text: str or list[str]
            a single string to be encoded to phonemes - or a
            sequence of strings

        Returns
        -------
        result: list
            if a single example was provided, the return value is a
            single list of phonemes
        """
        single = isinstance(text, str)
        if single:
            text = [text]

        model_inputs = self.encode_input({"txt": text})
        self._update_graphemes(model_inputs)
        model_outputs = self.mods.model(**model_inputs)
        decoded_output = self.decode_output(model_outputs)
        phonemes = decoded_output["phonemes"]
        if single:
            phonemes = phonemes[0]
        return phonemes

    def _update_graphemes(self, model_inputs):
        grapheme_sequence_mode = getattr(self.hparams, "grapheme_sequence_mode")
        if grapheme_sequence_mode and grapheme_sequence_mode != "raw":
            grapheme_encoded_key = f"grapheme_encoded_{grapheme_sequence_mode}"
            if grapheme_encoded_key in model_inputs:
                model_inputs["grapheme_encoded"] = model_inputs[
                    grapheme_encoded_key
                ]

    def load_dependencies(self):
        """Loads any relevant model dependencies"""
        deps_pretrainer = getattr(self.hparams, "deps_pretrainer", None)
        if deps_pretrainer:
            deps_pretrainer.collect_files()
            deps_pretrainer.load_collected(device=self.device)

    def __call__(self, text):
        """A convenience callable wrapper - same as G2P

        Arguments
        ---------
        text: str or list[str]
            a single string to be encoded to phonemes - or a
            sequence of strings

        Returns
        -------
        result: list
            if a single example was provided, the return value is a
            single list of phonemes
        """
        return self.g2p(text)

    def forward(self, noisy, lengths=None):
        """Runs enhancement on the noisy input"""
        return self.enhance_batch(noisy, lengths)


class WaveformEnhancement(Pretrained):
    """A ready-to-use model for speech enhancement.

    Arguments
    ---------
    See ``Pretrained``.

    Example
    -------
    >>> from speechbrain.pretrained import WaveformEnhancement
    >>> # Model is downloaded from the speechbrain HuggingFace repo
    >>> tmpdir = getfixture("tmpdir")
    >>> enhancer = WaveformEnhancement.from_hparams(
    ...     source="speechbrain/mtl-mimic-voicebank",
    ...     savedir=tmpdir,
    ... )
    >>> enhanced = enhancer.enhance_file(
    ...     "speechbrain/mtl-mimic-voicebank/example.wav"
    ... )
    """

    MODULES_NEEDED = ["enhance_model"]

    def enhance_batch(self, noisy, lengths=None):
        """Enhance a batch of noisy waveforms.

        Arguments
        ---------
        noisy : torch.Tensor
            A batch of waveforms to perform enhancement on.
        lengths : torch.Tensor
            The lengths of the waveforms if the enhancement model handles them.

        Returns
        -------
        torch.Tensor
            A batch of enhanced waveforms of the same shape as input.
        """
        noisy = noisy.to(self.device)
        enhanced_wav, _ = self.mods.enhance_model(noisy)
        return enhanced_wav

    def enhance_file(self, filename, output_filename=None, **kwargs):
        """Enhance a wav file.

        Arguments
        ---------
        filename : str
            Location on disk to load file for enhancement.
        output_filename : str
            If provided, writes enhanced data to this file.
        """
        noisy = self.load_audio(filename, **kwargs)

        # Fake a batch:
        batch = noisy.unsqueeze(0)
        enhanced = self.enhance_batch(batch)

        if output_filename is not None:
            torchaudio.save(output_filename, enhanced, channels_first=False)

        return enhanced.squeeze(0)

    def forward(self, noisy, lengths=None):
        """Runs enhancement on the noisy input"""
        return self.enhance_batch(noisy, lengths)


class SNREstimator(Pretrained):
    """A "ready-to-use" SNR estimator.
    """

    MODULES_NEEDED = ["encoder", "encoder_out"]
    HPARAMS_NEEDED = ["stat_pooling", "snrmax", "snrmin"]

    def estimate_batch(self, mix, predictions):
        """Run SI-SNR estimation on the estimated sources, and mixture.

        Arguments
        ---------
        mix : torch.Tensor
            The mixture of sources of shape B X T
        predictions : torch.Tensor
            of size (B x T x C),
            where B is batch size
                  T is number of time points
                  C is number of sources

        Returns
        -------
        tensor
            Estimate of SNR
        """

        predictions = predictions.permute(0, 2, 1)
        predictions = predictions.reshape(-1, predictions.size(-1))

        if hasattr(self.hparams, "separation_norm_type"):
            if self.hparams.separation_norm_type == "max":
                predictions = (
                    predictions / predictions.max(dim=1, keepdim=True)[0]
                )
                mix = mix / mix.max(dim=1, keepdim=True)[0]

            elif self.hparams.separation_norm_type == "stnorm":
                predictions = (
                    predictions - predictions.mean(dim=1, keepdim=True)
                ) / predictions.std(dim=1, keepdim=True)
                mix = (mix - mix.mean(dim=1, keepdim=True)) / mix.std(
                    dim=1, keepdim=True
                )

        min_T = min(predictions.shape[1], mix.shape[1])
        assert predictions.shape[1] == mix.shape[1], "lengths change"

        mix_repeat = mix.repeat(2, 1)
        inp_cat = torch.cat(
            [
                predictions[:, :min_T].unsqueeze(1),
                mix_repeat[:, :min_T].unsqueeze(1),
            ],
            dim=1,
        )

        enc = self.mods.encoder(inp_cat)
        enc = enc.permute(0, 2, 1)
        enc_stats = self.hparams.stat_pooling(enc)

        # this gets the SI-SNR estimate in the compressed range 0-1
        snrhat = self.mods.encoder_out(enc_stats).squeeze()

        # get the SI-SNR estimate in the true range
        snrhat = self.gettrue_snrrange(snrhat)
        return snrhat

    def forward(self, mix, predictions):
        """Just run the batch estimate"""
        return self.estimate_batch(mix, predictions)

    def gettrue_snrrange(self, inp):
        """Convert from 0-1 range to true snr range"""
        rnge = self.hparams.snrmax - self.hparams.snrmin
        inp = inp * rnge
        inp = inp + self.hparams.snrmin
        return inp


class Tacotron2(Pretrained):
    """
    A ready-to-use wrapper for Tacotron2 (text -> mel_spec).

    Arguments
    ---------
    hparams
        Hyperparameters (from HyperPyYAML)

    Example
    -------
    >>> tacotron2 = Tacotron2.from_hparams(source="speechbrain/tts-tacotron2-ljspeech", savedir="tmpdir")
    >>> mel_output, mel_length, alignment = tacotron2.encode_text("Mary had a little lamb")
    >>> items = [
    ...   "A quick brown fox jumped over the lazy dog",
    ...   "How much wood would a woodchuck chuck?",
    ...   "Never odd or even"
    ... ]
    >>> mel_outputs, mel_lengths, alignments = tacotron2.encode_batch(items)

    >>> # One can combine the TTS model with a vocoder (that generates the final waveform)
<<<<<<< HEAD
    >>> # Intialize the Vocoder (HiFIGAN)
    >>> hifi_gan = HIFIGAN.from_hparams(source="speechbrain/tts-hifigan-ljspeech", savedir="tmpdir_vocoder")
=======
    >>> # Initialize the Vocoder (HiFIGAN)
    >>> tmpdir_tts = getfixture('tmpdir') / "tts"
    >>> hifi_gan = HIFIGAN.from_hparams(source="speechbrain/tts-hifigan-ljspeech", savedir=tmpdir_tts)
>>>>>>> e60037c9
    >>> # Running the TTS
    >>> mel_output, mel_length, alignment = tacotron2.encode_text("Mary had a little lamb")
    >>> # Running Vocoder (spectrogram-to-waveform)
    >>> waveforms = hifi_gan.decode_batch(mel_output)
    """

    HPARAMS_NEEDED = ["model", "text_to_sequence"]

    def __init__(self, *args, **kwargs):
        super().__init__(*args, **kwargs)
        self.text_cleaners = getattr(
            self.hparams, "text_cleaners", ["english_cleaners"]
        )
        self.infer = self.hparams.model.infer

    def text_to_seq(self, txt):
        """Encodes raw text into a tensor with a customer text-to-sequence function
        """
        sequence = self.hparams.text_to_sequence(txt, self.text_cleaners)
        return sequence, len(sequence)

    def encode_batch(self, texts):
        """Computes mel-spectrogram for a list of texts

        Texts must be sorted in decreasing order on their lengths

        Arguments
        ---------
        texts: List[str]
            texts to be encoded into spectrogram

        Returns
        -------
        tensors of output spectrograms, output lengths and alignments
        """
        with torch.no_grad():
            inputs = [
                {
                    "text_sequences": torch.tensor(
                        self.text_to_seq(item)[0], device=self.device
                    )
                }
                for item in texts
            ]
            inputs = speechbrain.dataio.batch.PaddedBatch(inputs)

            lens = [self.text_to_seq(item)[1] for item in texts]
            assert lens == sorted(
                lens, reverse=True
            ), "input lengths must be sorted in decreasing order"
            input_lengths = torch.tensor(lens, device=self.device)

            mel_outputs_postnet, mel_lengths, alignments = self.infer(
                inputs.text_sequences.data, input_lengths
            )
        return mel_outputs_postnet, mel_lengths, alignments

    def encode_text(self, text):
        """Runs inference for a single text str"""
        return self.encode_batch([text])

    def forward(self, texts):
        "Encodes the input texts."
        return self.encode_batch(texts)


class HIFIGAN(Pretrained):
    """
    A ready-to-use wrapper for HiFiGAN (mel_spec -> waveform).

    Arguments
    ---------
    hparams
        Hyperparameters (from HyperPyYAML)

    Example
    -------
    >>> hifi_gan = HIFIGAN.from_hparams(source="speechbrain/tts-hifigan-ljspeech", savedir="tmpdir_vocoder")
    >>> mel_specs = torch.rand(2, 80,298)
    >>> waveforms = hifi_gan.decode_batch(mel_specs)

    >>> # You can use the vocoder coupled with a TTS system
<<<<<<< HEAD
    >>>	# Intialize TTS (tacotron2)
    >>>	tacotron2 = Tacotron2.from_hparams(source="speechbrain/tts-tacotron2-ljspeech", savedir="tmpdir_tts")
=======
    >>>	# Initialize TTS (tacotron2)
    >>> tmpdir_tts = getfixture('tmpdir') / "tts"
    >>>	tacotron2 = Tacotron2.from_hparams(source="speechbrain/tts-tacotron2-ljspeech", savedir=tmpdir_tts)
>>>>>>> e60037c9
    >>>	# Running the TTS
    >>>	mel_output, mel_length, alignment = tacotron2.encode_text("Mary had a little lamb")
    >>>	# Running Vocoder (spectrogram-to-waveform)
    >>>	waveforms = hifi_gan.decode_batch(mel_output)
    """

    HPARAMS_NEEDED = ["generator"]

    def __init__(self, *args, **kwargs):
        super().__init__(*args, **kwargs)
        self.infer = self.hparams.generator.inference
        self.first_call = True

    def decode_batch(self, spectrogram):
        """Computes waveforms from a batch of mel-spectrograms

        Arguments
        ---------
        spectrogram: torch.Tensor
            Batch of mel-spectrograms [batch, mels, time]

        Returns
        -------
        waveforms: torch.Tensor
            Batch of mel-waveforms [batch, 1, time]

        """
        # Prepare for inference by removing the weight norm
        if self.first_call:
            self.hparams.generator.remove_weight_norm()
            self.first_call = False
        with torch.no_grad():
            waveform = self.infer(spectrogram.to(self.device))
        return waveform

    def decode_spectrogram(self, spectrogram):
        """Computes waveforms from a single mel-spectrogram

        Arguments
        ---------
        spectrogram: torch.Tensor
            mel-spectrogram [mels, time]

        Returns
        -------
        waveform: torch.Tensor
            waveform [1, time]

        audio can be saved by:
        >>> waveform = torch.rand(1, 666666)
        >>> sample_rate = 22050
        >>> torchaudio.save("test.wav", waveform, sample_rate)
        """
        if self.first_call:
            self.hparams.generator.remove_weight_norm()
            self.first_call = False
        with torch.no_grad():
            waveform = self.infer(spectrogram.unsqueeze(0).to(self.device))
        return waveform.squeeze(0)

    def forward(self, spectrogram):
        "Decodes the input spectrograms"
        return self.decode_batch(spectrogram)


class WhisperASR(Pretrained):
    """A ready-to-use Whisper ASR model

    The class can be used  to  run the entire encoder-decoder whisper model
    (transcribe()) to transcribe speech. The given YAML must contains the fields
    specified in the *_NEEDED[] lists.

    Example
    -------
    >>> from speechbrain.pretrained import WhisperASR
    >>> tmpdir = getfixture("tmpdir")
    >>> asr_model = WhisperASR.from_hparams(source="speechbrain/asr-whisper-large-v2-commonvoice-fr", savedir=tmpdir,) # doctest: +SKIP
    >>> asr_model.transcribe_file("speechbrain/asr-whisper-large-v2-commonvoice-fr/example-fr.mp3") # doctest: +SKIP
    """

    HPARAMS_NEEDED = ["language"]
    MODULES_NEEDED = ["whisper", "decoder"]

    def __init__(self, *args, **kwargs):
        super().__init__(*args, **kwargs)
        self.tokenizer = self.hparams.whisper.tokenizer
        self.tokenizer.set_prefix_tokens(
            self.hparams.language, "transcribe", False
        )
        self.hparams.decoder.set_decoder_input_tokens(
            self.tokenizer.prefix_tokens
        )

    def transcribe_file(self, path):
        """Transcribes the given audiofile into a sequence of words.

        Arguments
        ---------
        path : str
            Path to audio file which to transcribe.

        Returns
        -------
        str
            The audiofile transcription produced by this ASR system.
        """
        waveform = self.load_audio(path)
        # Fake a batch:
        batch = waveform.unsqueeze(0)
        rel_length = torch.tensor([1.0])
        predicted_words, predicted_tokens = self.transcribe_batch(
            batch, rel_length
        )
        return predicted_words

    def encode_batch(self, wavs, wav_lens):
        """Encodes the input audio into a sequence of hidden states

        The waveforms should already be in the model's desired format.
        You can call:
        ``normalized = EncoderDecoderASR.normalizer(signal, sample_rate)``
        to get a correctly converted signal in most cases.

        Arguments
        ---------
        wavs : torch.tensor
            Batch of waveforms [batch, time, channels].
        wav_lens : torch.tensor
            Lengths of the waveforms relative to the longest one in the
            batch, tensor of shape [batch]. The longest one should have
            relative length 1.0 and others len(waveform) / max_length.
            Used for ignoring padding.

        Returns
        -------
        torch.tensor
            The encoded batch
        """
        wavs = wavs.float()
        wavs, wav_lens = wavs.to(self.device), wav_lens.to(self.device)
        encoder_out = self.mods.whisper.forward_encoder(wavs)
        return encoder_out

    def transcribe_batch(self, wavs, wav_lens):
        """Transcribes the input audio into a sequence of words

        The waveforms should already be in the model's desired format.
        You can call:
        ``normalized = EncoderDecoderASR.normalizer(signal, sample_rate)``
        to get a correctly converted signal in most cases.

        Arguments
        ---------
        wavs : torch.tensor
            Batch of waveforms [batch, time, channels].
        wav_lens : torch.tensor
            Lengths of the waveforms relative to the longest one in the
            batch, tensor of shape [batch]. The longest one should have
            relative length 1.0 and others len(waveform) / max_length.
            Used for ignoring padding.

        Returns
        -------
        list
            Each waveform in the batch transcribed.
        tensor
            Each predicted token id.
        """
        with torch.no_grad():
            wav_lens = wav_lens.to(self.device)
            encoder_out = self.encode_batch(wavs, wav_lens)
            predicted_tokens, scores = self.mods.decoder(encoder_out, wav_lens)
            predicted_words = self.tokenizer.batch_decode(
                predicted_tokens, skip_special_tokens=True
            )
            if self.hparams.normalized_transcripts:
                predicted_words = [
                    self.tokenizer._normalize(text).split(" ")
                    for text in predicted_words
                ]

        return predicted_words, predicted_tokens

    def forward(self, wavs, wav_lens):
        """Runs full transcription - note: no gradients through decoding"""
        return self.transcribe_batch(wavs, wav_lens)<|MERGE_RESOLUTION|>--- conflicted
+++ resolved
@@ -2744,14 +2744,9 @@
     >>> mel_outputs, mel_lengths, alignments = tacotron2.encode_batch(items)
 
     >>> # One can combine the TTS model with a vocoder (that generates the final waveform)
-<<<<<<< HEAD
-    >>> # Intialize the Vocoder (HiFIGAN)
-    >>> hifi_gan = HIFIGAN.from_hparams(source="speechbrain/tts-hifigan-ljspeech", savedir="tmpdir_vocoder")
-=======
     >>> # Initialize the Vocoder (HiFIGAN)
     >>> tmpdir_tts = getfixture('tmpdir') / "tts"
     >>> hifi_gan = HIFIGAN.from_hparams(source="speechbrain/tts-hifigan-ljspeech", savedir=tmpdir_tts)
->>>>>>> e60037c9
     >>> # Running the TTS
     >>> mel_output, mel_length, alignment = tacotron2.encode_text("Mary had a little lamb")
     >>> # Running Vocoder (spectrogram-to-waveform)
@@ -2834,14 +2829,9 @@
     >>> waveforms = hifi_gan.decode_batch(mel_specs)
 
     >>> # You can use the vocoder coupled with a TTS system
-<<<<<<< HEAD
-    >>>	# Intialize TTS (tacotron2)
-    >>>	tacotron2 = Tacotron2.from_hparams(source="speechbrain/tts-tacotron2-ljspeech", savedir="tmpdir_tts")
-=======
     >>>	# Initialize TTS (tacotron2)
     >>> tmpdir_tts = getfixture('tmpdir') / "tts"
     >>>	tacotron2 = Tacotron2.from_hparams(source="speechbrain/tts-tacotron2-ljspeech", savedir=tmpdir_tts)
->>>>>>> e60037c9
     >>>	# Running the TTS
     >>>	mel_output, mel_length, alignment = tacotron2.encode_text("Mary had a little lamb")
     >>>	# Running Vocoder (spectrogram-to-waveform)
