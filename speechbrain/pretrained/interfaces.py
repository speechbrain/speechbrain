"""Defines interfaces for simple inference with pretrained models

Authors:
 * Aku Rouhe 2021
 * Peter Plantinga 2021
 * Loren Lugosch 2020
 * Mirco Ravanelli 2020
 * Titouan Parcollet 2021
 * Abdel Heba 2021
 * Andreas Nautsch 2022
"""
import logging
import hashlib
import sys
import speechbrain
import torch
import torchaudio
import sentencepiece
from types import SimpleNamespace
from torch.nn import SyncBatchNorm
from torch.nn import DataParallel as DP
from hyperpyyaml import load_hyperpyyaml
from speechbrain.pretrained.fetching import fetch
from speechbrain.dataio.preprocess import AudioNormalizer
import torch.nn.functional as F
from torch.nn.parallel import DistributedDataParallel as DDP
from speechbrain.utils.data_utils import split_path
from speechbrain.utils.distributed import run_on_main
from speechbrain.dataio.batch import PaddedBatch, PaddedData
from speechbrain.utils.data_pipeline import DataPipeline
from speechbrain.utils.callchains import lengths_arg_exists
from speechbrain.utils.superpowers import import_from_path

logger = logging.getLogger(__name__)


def foreign_class(
    source,
    hparams_file="hyperparams.yaml",
    pymodule_file="custom.py",
    classname="CustomInterface",
    overrides={},
    savedir=None,
    use_auth_token=False,
    download_only=False,
    **kwargs,
):
    """Fetch and load an interface from an outside source

    The source can be a location on the filesystem or online/huggingface

    The pymodule file should contain a class with the given classname. An
    instance of that class is returned. The idea is to have a custom Pretrained
    subclass in the file. The pymodule file is also added to the python path
    before the Hyperparams YAML file is loaded, so it can contain any custom
    implementations that are needed.

    The hyperparams file should contain a "modules" key, which is a
    dictionary of torch modules used for computation.

    The hyperparams file should contain a "pretrainer" key, which is a
    speechbrain.utils.parameter_transfer.Pretrainer

    Arguments
    ---------
    source : str
        The location to use for finding the model. See
        ``speechbrain.pretrained.fetching.fetch`` for details.
    hparams_file : str
        The name of the hyperparameters file to use for constructing
        the modules necessary for inference. Must contain two keys:
        "modules" and "pretrainer", as described.
    pymodule_file : str
        The name of the Python file that should be fetched.
    classname : str
        The name of the Class, of which an instance is created and returned
    overrides : dict
        Any changes to make to the hparams file when it is loaded.
    savedir : str or Path
        Where to put the pretraining material. If not given, will use
        ./pretrained_models/<class-name>-hash(source).
    use_auth_token : bool (default: False)
        If true Hugginface's auth_token will be used to load private models from the HuggingFace Hub,
        default is False because majority of models are public.
    download_only : bool (default: False)
        If true, class and instance creation is skipped.

    Returns
    -------
    object
        An instance of a class with the given classname from the given pymodule file.
    """
    if savedir is None:
        savedir = f"./pretrained_models/{classname}-{hashlib.md5(source.encode('UTF-8', errors='replace')).hexdigest()}"
    hparams_local_path = fetch(
        filename=hparams_file,
        source=source,
        savedir=savedir,
        overwrite=False,
        save_filename=None,
        use_auth_token=use_auth_token,
        revision=None,
    )
    pymodule_local_path = fetch(
        filename=pymodule_file,
        source=source,
        savedir=savedir,
        overwrite=False,
        save_filename=None,
        use_auth_token=use_auth_token,
        revision=None,
    )
    sys.path.append(str(pymodule_local_path.parent))

    # Load the modules:
    with open(hparams_local_path) as fin:
        hparams = load_hyperpyyaml(fin, overrides)

    # Pretraining:
    pretrainer = hparams["pretrainer"]
    pretrainer.set_collect_in(savedir)
    # For distributed setups, have this here:
    run_on_main(pretrainer.collect_files, kwargs={"default_source": source})
    # Load on the CPU. Later the params can be moved elsewhere by specifying
    if not download_only:
        # run_opts={"device": ...}
        pretrainer.load_collected(device="cpu")

        # Import class and create instance
        module = import_from_path(pymodule_local_path)
        cls = getattr(module, classname)
        return cls(modules=hparams["modules"], hparams=hparams, **kwargs)


class Pretrained(torch.nn.Module):
    """Takes a trained model and makes predictions on new data.

    This is a base class which handles some common boilerplate.
    It intentionally has an interface similar to ``Brain`` - these base
    classes handle similar things.

    Subclasses of Pretrained should implement the actual logic of how
    the pretrained system runs, and add methods with descriptive names
    (e.g. transcribe_file() for ASR).

    Pretrained is a torch.nn.Module so that methods like .to() or .eval() can
    work. Subclasses should provide a suitable forward() implementation: by
    convention, it should be a method that takes a batch of audio signals and
    runs the full model (as applicable).

    Arguments
    ---------
    modules : dict of str:torch.nn.Module pairs
        The Torch modules that make up the learned system. These can be treated
        in special ways (put on the right device, frozen, etc.). These are available
        as attributes under ``self.mods``, like self.mods.model(x)
    hparams : dict
        Each key:value pair should consist of a string key and a hyperparameter
        that is used within the overridden methods. These will
        be accessible via an ``hparams`` attribute, using "dot" notation:
        e.g., self.hparams.model(x).
    run_opts : dict
        Options parsed from command line. See ``speechbrain.parse_arguments()``.
        List that are supported here:
         * device
         * data_parallel_count
         * data_parallel_backend
         * distributed_launch
         * distributed_backend
         * jit_module_keys
    freeze_params : bool
        To freeze (requires_grad=False) parameters or not. Normally in inference
        you want to freeze the params. Also calls .eval() on all modules.
    """

    HPARAMS_NEEDED = []
    MODULES_NEEDED = []

    def __init__(
        self, modules=None, hparams=None, run_opts=None, freeze_params=True
    ):
        super().__init__()
        # Arguments passed via the run opts dictionary. Set a limited
        # number of these, since some don't apply to inference.
        run_opt_defaults = {
            "device": "cpu",
            "data_parallel_count": -1,
            "data_parallel_backend": False,
            "distributed_launch": False,
            "distributed_backend": "nccl",
            "jit_module_keys": None,
        }
        for arg, default in run_opt_defaults.items():
            if run_opts is not None and arg in run_opts:
                setattr(self, arg, run_opts[arg])
            else:
                # If any arg from run_opt_defaults exist in hparams and
                # not in command line args "run_opts"
                if hparams is not None and arg in hparams:
                    setattr(self, arg, hparams[arg])
                else:
                    setattr(self, arg, default)

        # Put modules on the right device, accessible with dot notation
        self.mods = torch.nn.ModuleDict(modules)
        for module in self.mods.values():
            if module is not None:
                module.to(self.device)

        # Check MODULES_NEEDED and HPARAMS_NEEDED and
        # make hyperparams available with dot notation
        if self.HPARAMS_NEEDED and hparams is None:
            raise ValueError("Need to provide hparams dict.")
        if hparams is not None:
            # Also first check that all required params are found:
            for hp in self.HPARAMS_NEEDED:
                if hp not in hparams:
                    raise ValueError(f"Need hparams['{hp}']")
            self.hparams = SimpleNamespace(**hparams)

        # Prepare modules for computation, e.g. jit
        self._prepare_modules(freeze_params)

        # Audio normalization
        self.audio_normalizer = hparams.get(
            "audio_normalizer", AudioNormalizer()
        )

    def _prepare_modules(self, freeze_params):
        """Prepare modules for computation, e.g. jit.

        Arguments
        ---------
        freeze_params : bool
            Whether to freeze the parameters and call ``eval()``.
        """

        # Make jit-able
        self._compile_jit()
        self._wrap_distributed()

        # If we don't want to backprop, freeze the pretrained parameters
        if freeze_params:
            self.mods.eval()
            for p in self.mods.parameters():
                p.requires_grad = False

    def load_audio(self, path, savedir="."):
        """Load an audio file with this model"s input spec

        When using a speech model, it is important to use the same type of data,
        as was used to train the model. This means for example using the same
        sampling rate and number of channels. It is, however, possible to
        convert a file from a higher sampling rate to a lower one (downsampling).
        Similarly, it is simple to downmix a stereo file to mono.
        The path can be a local path, a web url, or a link to a huggingface repo.
        """
        source, fl = split_path(path)
        path = fetch(fl, source=source, savedir=savedir)
        signal, sr = torchaudio.load(str(path), channels_first=False)
        return self.audio_normalizer(signal, sr)

    def _compile_jit(self):
        """Compile requested modules with ``torch.jit.script``."""
        if self.jit_module_keys is None:
            return

        for name in self.jit_module_keys:
            if name not in self.mods:
                raise ValueError(
                    "module " + name + " cannot be jit compiled because "
                    "it is not defined in your hparams file."
                )
            module = torch.jit.script(self.mods[name])
            self.mods[name] = module.to(self.device)

    def _wrap_distributed(self):
        """Wrap modules with distributed wrapper when requested."""
        if not self.distributed_launch and not self.data_parallel_backend:
            return
        elif self.distributed_launch:
            for name, module in self.mods.items():
                if any(p.requires_grad for p in module.parameters()):
                    # for ddp, all module must run on same GPU
                    module = SyncBatchNorm.convert_sync_batchnorm(module)
                    module = DDP(module, device_ids=[self.device])
                    self.mods[name] = module
        else:
            # data_parallel_backend
            for name, module in self.mods.items():
                if any(p.requires_grad for p in module.parameters()):
                    # if distributed_count = -1 then use all gpus
                    # otherwise, specify the set of gpu to use
                    if self.data_parallel_count == -1:
                        module = DP(module)
                    else:
                        module = DP(
                            module, [i for i in range(self.data_parallel_count)]
                        )
                    self.mods[name] = module

    @classmethod
    def from_hparams(
        cls,
        source,
        hparams_file="hyperparams.yaml",
        pymodule_file="custom.py",
        overrides={},
        savedir=None,
        use_auth_token=False,
        revision=None,
        download_only=False,
        **kwargs,
    ):
        """Fetch and load based from outside source based on HyperPyYAML file

        The source can be a location on the filesystem or online/huggingface

        You can use the pymodule_file to include any custom implementations
        that are needed: if that file exists, then its location is added to
        sys.path before Hyperparams YAML is loaded, so it can be referenced
        in the YAML.

        The hyperparams file should contain a "modules" key, which is a
        dictionary of torch modules used for computation.

        The hyperparams file should contain a "pretrainer" key, which is a
        speechbrain.utils.parameter_transfer.Pretrainer

        Arguments
        ---------
        source : str
            The location to use for finding the model. See
            ``speechbrain.pretrained.fetching.fetch`` for details.
        hparams_file : str
            The name of the hyperparameters file to use for constructing
            the modules necessary for inference. Must contain two keys:
            "modules" and "pretrainer", as described.
        pymodule_file : str
            A Python file can be fetched. This allows any custom
            implementations to be included. The file's location is added to
            sys.path before the hyperparams YAML file is loaded, so it can be
            referenced in YAML.
            This is optional, but has a default: "custom.py". If the default
            file is not found, this is simply ignored, but if you give a
            different filename, then this will raise in case the file is not
            found.
        overrides : dict
            Any changes to make to the hparams file when it is loaded.
        savedir : str or Path
            Where to put the pretraining material. If not given, will use
            ./pretrained_models/<class-name>-hash(source).
        use_auth_token : bool (default: False)
            If true Hugginface's auth_token will be used to load private models from the HuggingFace Hub,
            default is False because majority of models are public.
        revision : str
            The model revision corresponding to the HuggingFace Hub model revision.
            This is particularly useful if you wish to pin your code to a particular
            version of a model hosted at HuggingFace.
        download_only : bool (default: False)
            If true, class and instance creation is skipped.
        """
        if savedir is None:
            clsname = cls.__name__
            savedir = f"./pretrained_models/{clsname}-{hashlib.md5(source.encode('UTF-8', errors='replace')).hexdigest()}"
        hparams_local_path = fetch(
            filename=hparams_file,
            source=source,
            savedir=savedir,
            overwrite=False,
            save_filename=None,
            use_auth_token=use_auth_token,
            revision=revision,
        )
        try:
            pymodule_local_path = fetch(
                filename=pymodule_file,
                source=source,
                savedir=savedir,
                overwrite=False,
                save_filename=None,
                use_auth_token=use_auth_token,
                revision=revision,
            )
            sys.path.append(str(pymodule_local_path.parent))
        except ValueError:
            if pymodule_file == "custom.py":
                # The optional custom Python module file did not exist
                # and had the default name
                pass
            else:
                # Custom Python module file not found, but some other
                # filename than the default was given.
                raise

        # Load the modules:
        with open(hparams_local_path) as fin:
            hparams = load_hyperpyyaml(fin, overrides)

        # Pretraining:
        pretrainer = hparams["pretrainer"]
        pretrainer.set_collect_in(savedir)
        # For distributed setups, have this here:
        run_on_main(pretrainer.collect_files, kwargs={"default_source": source})
        # Load on the CPU. Later the params can be moved elsewhere by specifying
        if not download_only:
            # run_opts={"device": ...}
            pretrainer.load_collected(device="cpu")

            # Now return the system
            return cls(hparams["modules"], hparams, **kwargs)


class EndToEndSLU(Pretrained):
    """A end-to-end SLU model.

    The class can be used either to run only the encoder (encode()) to extract
    features or to run the entire model (decode()) to map the speech to its semantics.

    Example
    -------
    >>> from speechbrain.pretrained import EndToEndSLU
    >>> tmpdir = getfixture("tmpdir")
    >>> slu_model = EndToEndSLU.from_hparams(
    ...     source="speechbrain/slu-timers-and-such-direct-librispeech-asr",
    ...     savedir=tmpdir,
    ... )
    >>> slu_model.decode_file("tests/samples/single-mic/example6.wav")
    "{'intent': 'SimpleMath', 'slots': {'number1': 37.67, 'number2': 75.7, 'op': ' minus '}}"
    """

    HPARAMS_NEEDED = ["tokenizer", "asr_model_source"]
    MODULES_NEEDED = ["slu_enc", "beam_searcher"]

    def __init__(self, *args, **kwargs):
        super().__init__(*args, **kwargs)
        self.tokenizer = self.hparams.tokenizer
        self.asr_model = EncoderDecoderASR.from_hparams(
            source=self.hparams.asr_model_source,
            run_opts={"device": self.device},
        )

    def decode_file(self, path):
        """Maps the given audio file to a string representing the
        semantic dictionary for the utterance.

        Arguments
        ---------
        path : str
            Path to audio file to decode.

        Returns
        -------
        str
            The predicted semantics.
        """
        waveform = self.load_audio(path)
        waveform = waveform.to(self.device)
        # Fake a batch:
        batch = waveform.unsqueeze(0)
        rel_length = torch.tensor([1.0])
        predicted_words, predicted_tokens = self.decode_batch(batch, rel_length)
        return predicted_words[0]

    def encode_batch(self, wavs, wav_lens):
        """Encodes the input audio into a sequence of hidden states

        Arguments
        ---------
        wavs : torch.tensor
            Batch of waveforms [batch, time, channels] or [batch, time]
            depending on the model.
        wav_lens : torch.tensor
            Lengths of the waveforms relative to the longest one in the
            batch, tensor of shape [batch]. The longest one should have
            relative length 1.0 and others len(waveform) / max_length.
            Used for ignoring padding.

        Returns
        -------
        torch.tensor
            The encoded batch
        """
        wavs = wavs.float()
        wavs, wav_lens = wavs.to(self.device), wav_lens.to(self.device)
        ASR_encoder_out = self.asr_model.encode_batch(wavs.detach(), wav_lens)
        encoder_out = self.mods.slu_enc(ASR_encoder_out)
        return encoder_out

    def decode_batch(self, wavs, wav_lens):
        """Maps the input audio to its semantics

        Arguments
        ---------
        wavs : torch.tensor
            Batch of waveforms [batch, time, channels] or [batch, time]
            depending on the model.
        wav_lens : torch.tensor
            Lengths of the waveforms relative to the longest one in the
            batch, tensor of shape [batch]. The longest one should have
            relative length 1.0 and others len(waveform) / max_length.
            Used for ignoring padding.

        Returns
        -------
        list
            Each waveform in the batch decoded.
        tensor
            Each predicted token id.
        """
        with torch.no_grad():
            wavs, wav_lens = wavs.to(self.device), wav_lens.to(self.device)
            encoder_out = self.encode_batch(wavs, wav_lens)
            predicted_tokens, scores = self.mods.beam_searcher(
                encoder_out, wav_lens
            )
            predicted_words = [
                self.tokenizer.decode_ids(token_seq)
                for token_seq in predicted_tokens
            ]
        return predicted_words, predicted_tokens

    def forward(self, wavs, wav_lens):
        """Runs full decoding - note: no gradients through decoding"""
        return self.decode_batch(wavs, wav_lens)


class EncoderDecoderASR(Pretrained):
    """A ready-to-use Encoder-Decoder ASR model

    The class can be used either to run only the encoder (encode()) to extract
    features or to run the entire encoder-decoder model
    (transcribe()) to transcribe speech. The given YAML must contains the fields
    specified in the *_NEEDED[] lists.

    Example
    -------
    >>> from speechbrain.pretrained import EncoderDecoderASR
    >>> tmpdir = getfixture("tmpdir")
    >>> asr_model = EncoderDecoderASR.from_hparams(
    ...     source="speechbrain/asr-crdnn-rnnlm-librispeech",
    ...     savedir=tmpdir,
    ... )
    >>> asr_model.transcribe_file("tests/samples/single-mic/example2.flac")
    "MY FATHER HAS REVEALED THE CULPRIT'S NAME"
    """

    HPARAMS_NEEDED = ["tokenizer"]
    MODULES_NEEDED = ["encoder", "decoder"]

    def __init__(self, *args, **kwargs):
        super().__init__(*args, **kwargs)
        self.tokenizer = self.hparams.tokenizer

    def transcribe_file(self, path):
        """Transcribes the given audiofile into a sequence of words.

        Arguments
        ---------
        path : str
            Path to audio file which to transcribe.

        Returns
        -------
        str
            The audiofile transcription produced by this ASR system.
        """
        waveform = self.load_audio(path)
        # Fake a batch:
        batch = waveform.unsqueeze(0)
        rel_length = torch.tensor([1.0])
        predicted_words, predicted_tokens = self.transcribe_batch(
            batch, rel_length
        )
        return predicted_words[0]

    def encode_batch(self, wavs, wav_lens):
        """Encodes the input audio into a sequence of hidden states

        The waveforms should already be in the model's desired format.
        You can call:
        ``normalized = EncoderDecoderASR.normalizer(signal, sample_rate)``
        to get a correctly converted signal in most cases.

        Arguments
        ---------
        wavs : torch.tensor
            Batch of waveforms [batch, time, channels] or [batch, time]
            depending on the model.
        wav_lens : torch.tensor
            Lengths of the waveforms relative to the longest one in the
            batch, tensor of shape [batch]. The longest one should have
            relative length 1.0 and others len(waveform) / max_length.
            Used for ignoring padding.

        Returns
        -------
        torch.tensor
            The encoded batch
        """
        wavs = wavs.float()
        wavs, wav_lens = wavs.to(self.device), wav_lens.to(self.device)
        encoder_out = self.mods.encoder(wavs, wav_lens)
        return encoder_out

    def transcribe_batch(self, wavs, wav_lens):
        """Transcribes the input audio into a sequence of words

        The waveforms should already be in the model's desired format.
        You can call:
        ``normalized = EncoderDecoderASR.normalizer(signal, sample_rate)``
        to get a correctly converted signal in most cases.

        Arguments
        ---------
        wavs : torch.tensor
            Batch of waveforms [batch, time, channels] or [batch, time]
            depending on the model.
        wav_lens : torch.tensor
            Lengths of the waveforms relative to the longest one in the
            batch, tensor of shape [batch]. The longest one should have
            relative length 1.0 and others len(waveform) / max_length.
            Used for ignoring padding.

        Returns
        -------
        list
            Each waveform in the batch transcribed.
        tensor
            Each predicted token id.
        """
        with torch.no_grad():
            wav_lens = wav_lens.to(self.device)
            encoder_out = self.encode_batch(wavs, wav_lens)
            predicted_tokens, scores = self.mods.decoder(encoder_out, wav_lens)
            predicted_words = [
                self.tokenizer.decode_ids(token_seq)
                for token_seq in predicted_tokens
            ]
        return predicted_words, predicted_tokens

    def forward(self, wavs, wav_lens):
        """Runs full transcription - note: no gradients through decoding"""
        return self.transcribe_batch(wavs, wav_lens)


class WaveformEncoder(Pretrained):
    """A ready-to-use waveformEncoder model

    It can be used to wrap different embedding models such as SSL ones (wav2vec2)
    or speaker ones (Xvector) etc. Two functions are available: encode_batch and
    encode_file. They can be used to obtain the embeddings directly from an audio
    file or from a batch of audio tensors respectively.

    The given YAML must contains the fields
    specified in the *_NEEDED[] lists.

    Example
    -------
    >>> from speechbrain.pretrained import WaveformEncoder
    >>> tmpdir = getfixture("tmpdir")
    >>> ssl_model = WaveformEncoder.from_hparams(
    ...     source="speechbrain/ssl-wav2vec2-base-libri",
    ...     savedir=tmpdir,
    ... ) # doctest: +SKIP
    >>> ssl_model.encode_file("samples/audio_samples/example_fr.wav") # doctest: +SKIP
    """

    MODULES_NEEDED = ["encoder"]

    def __init__(self, *args, **kwargs):
        super().__init__(*args, **kwargs)

    def encode_file(self, path):
        """Encode the given audiofile into a sequence of embeddings.

        Arguments
        ---------
        path : str
            Path to audio file which to encode.

        Returns
        -------
        torch.tensor
            The audiofile embeddings produced by this system.
        """
        waveform = self.load_audio(path)
        # Fake a batch:
        batch = waveform.unsqueeze(0)
        rel_length = torch.tensor([1.0])
        results = self.encode_batch(batch, rel_length)
        return results["embeddings"]

    def encode_batch(self, wavs, wav_lens):
        """Encodes the input audio into a sequence of hidden states

        The waveforms should already be in the model's desired format.

        Arguments
        ---------
        wavs : torch.tensor
            Batch of waveforms [batch, time, channels] or [batch, time]
            depending on the model.
        wav_lens : torch.tensor
            Lengths of the waveforms relative to the longest one in the
            batch, tensor of shape [batch]. The longest one should have
            relative length 1.0 and others len(waveform) / max_length.
            Used for ignoring padding.

        Returns
        -------
        torch.tensor
            The encoded batch
        """
        wavs = wavs.float()
        wavs, wav_lens = wavs.to(self.device), wav_lens.to(self.device)
        encoder_out = self.mods.encoder(wavs, wav_lens)
        return encoder_out

    def forward(self, wavs, wav_lens):
        """Runs the encoder"""
        return self.encode_batch(wavs, wav_lens)


class EncoderASR(Pretrained):
    """A ready-to-use Encoder ASR model

    The class can be used either to run only the encoder (encode()) to extract
    features or to run the entire encoder + decoder function model
    (transcribe()) to transcribe speech. The given YAML must contains the fields
    specified in the *_NEEDED[] lists.

    Example
    -------
    >>> from speechbrain.pretrained import EncoderASR
    >>> tmpdir = getfixture("tmpdir")
    >>> asr_model = EncoderASR.from_hparams(
    ...     source="speechbrain/asr-wav2vec2-commonvoice-fr",
    ...     savedir=tmpdir,
    ... ) # doctest: +SKIP
    >>> asr_model.transcribe_file("samples/audio_samples/example_fr.wav") # doctest: +SKIP
    """

    HPARAMS_NEEDED = ["tokenizer", "decoding_function"]
    MODULES_NEEDED = ["encoder"]

    def __init__(self, *args, **kwargs):
        super().__init__(*args, **kwargs)

        self.tokenizer = self.hparams.tokenizer
        self.decoding_function = self.hparams.decoding_function

    def transcribe_file(self, path):
        """Transcribes the given audiofile into a sequence of words.

        Arguments
        ---------
        path : str
            Path to audio file which to transcribe.

        Returns
        -------
        str
            The audiofile transcription produced by this ASR system.
        """
        waveform = self.load_audio(path)
        # Fake a batch:
        batch = waveform.unsqueeze(0)
        rel_length = torch.tensor([1.0])
        predicted_words, predicted_tokens = self.transcribe_batch(
            batch, rel_length
        )
        return str(predicted_words[0])

    def encode_batch(self, wavs, wav_lens):
        """Encodes the input audio into a sequence of hidden states

        The waveforms should already be in the model's desired format.
        You can call:
        ``normalized = EncoderASR.normalizer(signal, sample_rate)``
        to get a correctly converted signal in most cases.

        Arguments
        ---------
        wavs : torch.tensor
            Batch of waveforms [batch, time, channels] or [batch, time]
            depending on the model.
        wav_lens : torch.tensor
            Lengths of the waveforms relative to the longest one in the
            batch, tensor of shape [batch]. The longest one should have
            relative length 1.0 and others len(waveform) / max_length.
            Used for ignoring padding.

        Returns
        -------
        torch.tensor
            The encoded batch
        """
        wavs = wavs.float()
        wavs, wav_lens = wavs.to(self.device), wav_lens.to(self.device)
        encoder_out = self.mods.encoder(wavs, wav_lens)
        return encoder_out

    def transcribe_batch(self, wavs, wav_lens):
        """Transcribes the input audio into a sequence of words

        The waveforms should already be in the model's desired format.
        You can call:
        ``normalized = EncoderASR.normalizer(signal, sample_rate)``
        to get a correctly converted signal in most cases.

        Arguments
        ---------
        wavs : torch.tensor
            Batch of waveforms [batch, time, channels] or [batch, time]
            depending on the model.
        wav_lens : torch.tensor
            Lengths of the waveforms relative to the longest one in the
            batch, tensor of shape [batch]. The longest one should have
            relative length 1.0 and others len(waveform) / max_length.
            Used for ignoring padding.

        Returns
        -------
        list
            Each waveform in the batch transcribed.
        tensor
            Each predicted token id.
        """
        with torch.no_grad():
            wav_lens = wav_lens.to(self.device)
            encoder_out = self.encode_batch(wavs, wav_lens)
            predictions = self.decoding_function(encoder_out, wav_lens)
            if isinstance(
                self.tokenizer, speechbrain.dataio.encoder.CTCTextEncoder
            ):
                predicted_words = [
                    "".join(self.tokenizer.decode_ndim(token_seq))
                    for token_seq in predictions
                ]
            elif isinstance(
                self.tokenizer, sentencepiece.SentencePieceProcessor
            ):
                predicted_words = [
                    self.tokenizer.decode_ids(token_seq)
                    for token_seq in predictions
                ]
            else:
                sys.exit(
                    "The tokenizer must be sentencepiece or CTCTextEncoder"
                )

        return predicted_words, predictions

    def forward(self, wavs, wav_lens):
        """Runs the encoder"""
        return self.encode_batch(wavs, wav_lens)


class EncoderClassifier(Pretrained):
    """A ready-to-use class for utterance-level classification (e.g, speaker-id,
    language-id, emotion recognition, keyword spotting, etc).

    The class assumes that an encoder called "embedding_model" and a model
    called "classifier" are defined in the yaml file. If you want to
    convert the predicted index into a corresponding text label, please
    provide the path of the label_encoder in a variable called 'lab_encoder_file'
    within the yaml.

    The class can be used either to run only the encoder (encode_batch()) to
    extract embeddings or to run a classification step (classify_batch()).
    ```

    Example
    -------
    >>> import torchaudio
    >>> from speechbrain.pretrained import EncoderClassifier
    >>> # Model is downloaded from the speechbrain HuggingFace repo
    >>> tmpdir = getfixture("tmpdir")
    >>> classifier = EncoderClassifier.from_hparams(
    ...     source="speechbrain/spkrec-ecapa-voxceleb",
    ...     savedir=tmpdir,
    ... )

    >>> # Compute embeddings
    >>> signal, fs = torchaudio.load("tests/samples/single-mic/example1.wav")
<<<<<<< HEAD
    >>> embeddings = classifier.encode_batch(signal)
=======
    >>> embeddings =  classifier.encode_batch(signal)
>>>>>>> 479144c2

    >>> # Classification
    >>> prediction = classifier.classify_batch(signal)
    """

    MODULES_NEEDED = [
        "compute_features",
        "mean_var_norm",
        "embedding_model",
        "classifier",
    ]

    def __init__(self, *args, **kwargs):
        super().__init__(*args, **kwargs)

    def encode_batch(self, wavs, wav_lens=None, normalize=False):
        """Encodes the input audio into a single vector embedding.

        The waveforms should already be in the model's desired format.
        You can call:
        ``normalized = <this>.normalizer(signal, sample_rate)``
        to get a correctly converted signal in most cases.

        Arguments
        ---------
        wavs : torch.tensor
            Batch of waveforms [batch, time, channels] or [batch, time]
            depending on the model. Make sure the sample rate is fs=16000 Hz.
        wav_lens : torch.tensor
            Lengths of the waveforms relative to the longest one in the
            batch, tensor of shape [batch]. The longest one should have
            relative length 1.0 and others len(waveform) / max_length.
            Used for ignoring padding.
        normalize : bool
            If True, it normalizes the embeddings with the statistics
            contained in mean_var_norm_emb.

        Returns
        -------
        torch.tensor
            The encoded batch
        """
        # Manage single waveforms in input
        if len(wavs.shape) == 1:
            wavs = wavs.unsqueeze(0)

        # Assign full length if wav_lens is not assigned
        if wav_lens is None:
            wav_lens = torch.ones(wavs.shape[0], device=self.device)

        # Storing waveform in the specified device
        wavs, wav_lens = wavs.to(self.device), wav_lens.to(self.device)
        wavs = wavs.float()

        # Computing features and embeddings
        feats = self.mods.compute_features(wavs)
        feats = self.mods.mean_var_norm(feats, wav_lens)
        embeddings = self.mods.embedding_model(feats, wav_lens)
        if normalize:
            embeddings = self.hparams.mean_var_norm_emb(
                embeddings, torch.ones(embeddings.shape[0], device=self.device)
            )
        return embeddings

    def classify_batch(self, wavs, wav_lens=None):
        """Performs classification on the top of the encoded features.

        It returns the posterior probabilities, the index and, if the label
        encoder is specified it also the text label.

        Arguments
        ---------
        wavs : torch.tensor
            Batch of waveforms [batch, time, channels] or [batch, time]
            depending on the model. Make sure the sample rate is fs=16000 Hz.
        wav_lens : torch.tensor
            Lengths of the waveforms relative to the longest one in the
            batch, tensor of shape [batch]. The longest one should have
            relative length 1.0 and others len(waveform) / max_length.
            Used for ignoring padding.

        Returns
        -------
        out_prob
            The log posterior probabilities of each class ([batch, N_class])
        score:
            It is the value of the log-posterior for the best class ([batch,])
        index
            The indexes of the best class ([batch,])
        text_lab:
            List with the text labels corresponding to the indexes.
            (label encoder should be provided).
        """
        emb = self.encode_batch(wavs, wav_lens)
        out_prob = self.mods.classifier(emb).squeeze(1)
        score, index = torch.max(out_prob, dim=-1)
        text_lab = self.hparams.label_encoder.decode_torch(index)
        return out_prob, score, index, text_lab

    def classify_file(self, path):
        """Classifies the given audiofile into the given set of labels.

        Arguments
        ---------
        path : str
            Path to audio file to classify.

        Returns
        -------
        out_prob
            The log posterior probabilities of each class ([batch, N_class])
        score:
            It is the value of the log-posterior for the best class ([batch,])
        index
            The indexes of the best class ([batch,])
        text_lab:
            List with the text labels corresponding to the indexes.
            (label encoder should be provided).
        """
        waveform = self.load_audio(path)
        # Fake a batch:
        batch = waveform.unsqueeze(0)
        rel_length = torch.tensor([1.0])
        emb = self.encode_batch(batch, rel_length)
        out_prob = self.mods.classifier(emb).squeeze(1)
        score, index = torch.max(out_prob, dim=-1)
        text_lab = self.hparams.label_encoder.decode_torch(index)
        return out_prob, score, index, text_lab

    def forward(self, wavs, wav_lens=None):
        """Runs the classification"""
        return self.classify_batch(wavs, wav_lens)


class SpeakerRecognition(EncoderClassifier):
    """A ready-to-use model for speaker recognition. It can be used to
    perform speaker verification with verify_batch().

    ```
    Example
    -------
    >>> import torchaudio
    >>> from speechbrain.pretrained import SpeakerRecognition
    >>> # Model is downloaded from the speechbrain HuggingFace repo
    >>> tmpdir = getfixture("tmpdir")
    >>> verification = SpeakerRecognition.from_hparams(
    ...     source="speechbrain/spkrec-ecapa-voxceleb",
    ...     savedir=tmpdir,
    ... )

    >>> # Perform verification
    >>> signal, fs = torchaudio.load("tests/samples/single-mic/example1.wav")
    >>> signal2, fs = torchaudio.load("tests/samples/single-mic/example2.flac")
    >>> score, prediction = verification.verify_batch(signal, signal2)
    """

    MODULES_NEEDED = [
        "compute_features",
        "mean_var_norm",
        "embedding_model",
        "mean_var_norm_emb",
    ]

    def __init__(self, *args, **kwargs):
        super().__init__(*args, **kwargs)
        self.similarity = torch.nn.CosineSimilarity(dim=-1, eps=1e-6)

    def verify_batch(
        self, wavs1, wavs2, wav1_lens=None, wav2_lens=None, threshold=0.25
    ):
        """Performs speaker verification with cosine distance.

        It returns the score and the decision (0 different speakers,
        1 same speakers).

        Arguments
        ---------
        wavs1 : Torch.Tensor
                Tensor containing the speech waveform1 (batch, time).
                Make sure the sample rate is fs=16000 Hz.
        wavs2 : Torch.Tensor
                Tensor containing the speech waveform2 (batch, time).
                Make sure the sample rate is fs=16000 Hz.
        wav1_lens: Torch.Tensor
                Tensor containing the relative length for each sentence
                in the length (e.g., [0.8 0.6 1.0])
        wav2_lens: Torch.Tensor
                Tensor containing the relative length for each sentence
                in the length (e.g., [0.8 0.6 1.0])
        threshold: Float
                Threshold applied to the cosine distance to decide if the
                speaker is different (0) or the same (1).

        Returns
        -------
        score
            The score associated to the binary verification output
            (cosine distance).
        prediction
            The prediction is 1 if the two signals in input are from the same
            speaker and 0 otherwise.
        """
        emb1 = self.encode_batch(wavs1, wav1_lens, normalize=True)
        emb2 = self.encode_batch(wavs2, wav2_lens, normalize=True)
        score = self.similarity(emb1, emb2)
        return score, score > threshold

    def verify_files(self, path_x, path_y):
        """Speaker verification with cosine distance

        Returns the score and the decision (0 different speakers,
        1 same speakers).

        Returns
        -------
        score
            The score associated to the binary verification output
            (cosine distance).
        prediction
            The prediction is 1 if the two signals in input are from the same
            speaker and 0 otherwise.
        """
        waveform_x = self.load_audio(path_x)
        waveform_y = self.load_audio(path_y)
        # Fake batches:
        batch_x = waveform_x.unsqueeze(0)
        batch_y = waveform_y.unsqueeze(0)
        # Verify:
        score, decision = self.verify_batch(batch_x, batch_y)
        # Squeeze:
        return score[0], decision[0]


class VAD(Pretrained):
    """A ready-to-use class for Voice Activity Detection (VAD) using a
    pre-trained model.

    Example
    -------
    >>> import torchaudio
    >>> from speechbrain.pretrained import VAD
    >>> # Model is downloaded from the speechbrain HuggingFace repo
    >>> tmpdir = getfixture("tmpdir")
    >>> VAD = VAD.from_hparams(
    ...     source="speechbrain/vad-crdnn-libriparty",
    ...     savedir=tmpdir,
    ... )

    >>> # Perform VAD
    >>> boundaries = VAD.get_speech_segments("tests/samples/single-mic/example1.wav")
    """

    HPARAMS_NEEDED = ["sample_rate", "time_resolution", "device"]

    MODULES_NEEDED = ["compute_features", "mean_var_norm", "model"]

    def __init__(self, *args, **kwargs):
        super().__init__(*args, **kwargs)
        self.time_resolution = self.hparams.time_resolution
        self.sample_rate = self.hparams.sample_rate
        self.device = self.hparams.device

    def get_speech_prob_file(
        self,
        audio_file,
        large_chunk_size=30,
        small_chunk_size=10,
        overlap_small_chunk=False,
    ):
        """Outputs the frame-level speech probability of the input audio file
        using the neural model specified in the hparam file. To make this code
        both parallelizable and scalable to long sequences, it uses a
        double-windowing approach.  First, we sequentially read non-overlapping
        large chunks of the input signal.  We then split the large chunks into
        smaller chunks and we process them in parallel.

        Arguments
        ---------
        audio_file: path
            Path of the audio file containing the recording. The file is read
            with torchaudio.
        large_chunk_size: float
            Size (in seconds) of the large chunks that are read sequentially
            from the input audio file.
        small_chunk_size:
            Size (in seconds) of the small chunks extracted from the large ones.
            The audio signal is processed in parallel within the small chunks.
            Note that large_chunk_size/small_chunk_size must be an integer.
        overlap_small_chunk: bool
            True, creates overlapped small chunks. The probabilities of the
            overlapped chunks are combined using hamming windows.

        Returns
        -------
        prob_vad: torch.tensor
            Tensor containing the frame-level speech probabilities for the
            input audio file.
        """
        # Getting the total size of the input file
        sample_rate, audio_len = self._get_audio_info(audio_file)

        if sample_rate != self.sample_rate:
            raise ValueError(
                "The detected sample rate is different from that set in the hparam file"
            )

        # Computing the length (in samples) of the large and small chunks
        long_chunk_len = int(sample_rate * large_chunk_size)
        small_chunk_len = int(sample_rate * small_chunk_size)

        # Setting the step size of the small chunk (50% overapping windows are supported)
        small_chunk_step = small_chunk_size
        if overlap_small_chunk:
            small_chunk_step = small_chunk_size / 2

        # Computing the length (in sample) of the small_chunk step size
        small_chunk_len_step = int(sample_rate * small_chunk_step)

        # Loop over big chunks
        prob_chunks = []
        last_chunk = False
        begin_sample = 0
        while True:

            # Reading the big chunk
            large_chunk, fs = torchaudio.load(
                audio_file, frame_offset=begin_sample, num_frames=long_chunk_len
            )
            large_chunk = large_chunk.to(self.device)

            # Manage padding of the last small chunk
            if last_chunk or large_chunk.shape[-1] < small_chunk_len:
                padding = torch.zeros(
                    1, small_chunk_len, device=large_chunk.device
                )
                large_chunk = torch.cat([large_chunk, padding], dim=1)

            # Splitting the big chunk into smaller (overlapped) ones
            small_chunks = torch.nn.functional.unfold(
                large_chunk.unsqueeze(1).unsqueeze(2),
                kernel_size=(1, small_chunk_len),
                stride=(1, small_chunk_len_step),
            )
            small_chunks = small_chunks.squeeze(0).transpose(0, 1)

            # Getting (in parallel) the frame-level speech probabilities
            small_chunks_prob = self.get_speech_prob_chunk(small_chunks)
            small_chunks_prob = small_chunks_prob[:, :-1, :]

            # Manage overlapping chunks
            if overlap_small_chunk:
                small_chunks_prob = self._manage_overlapped_chunks(
                    small_chunks_prob
                )

            # Prepare for folding
            small_chunks_prob = small_chunks_prob.permute(2, 1, 0)

            # Computing lengths in samples
            out_len = int(
                large_chunk.shape[-1] / (sample_rate * self.time_resolution)
            )
            kernel_len = int(small_chunk_size / self.time_resolution)
            step_len = int(small_chunk_step / self.time_resolution)

            # Folding the frame-level predictions
            small_chunks_prob = torch.nn.functional.fold(
                small_chunks_prob,
                output_size=(1, out_len),
                kernel_size=(1, kernel_len),
                stride=(1, step_len),
            )

            # Appending the frame-level speech probabilities of the large chunk
            small_chunks_prob = small_chunks_prob.squeeze(1).transpose(-1, -2)
            prob_chunks.append(small_chunks_prob)

            # Check stop condition
            if last_chunk:
                break

            # Update counter to process the next big chunk
            begin_sample = begin_sample + long_chunk_len

            # Check if the current chunk is the last one
            if begin_sample + long_chunk_len > audio_len:
                last_chunk = True

        # Converting the list to a tensor
        prob_vad = torch.cat(prob_chunks, dim=1)
        last_elem = int(audio_len / (self.time_resolution * sample_rate))
        prob_vad = prob_vad[:, 0:last_elem, :]

        return prob_vad

    def _manage_overlapped_chunks(self, small_chunks_prob):
        """This support function manages overlapped the case in which the
        small chunks have a 50% overlap."""

        # Weighting the frame-level probabilities with a hamming window
        # reduces uncertainnty when overlapping chunks are used.
        hamming_window = torch.hamming_window(
            small_chunks_prob.shape[1], device=self.device
        )

        # First and last chunks require special care
        half_point = int(small_chunks_prob.shape[1] / 2)
        small_chunks_prob[0, half_point:] = small_chunks_prob[
            0, half_point:
        ] * hamming_window[half_point:].unsqueeze(1)
        small_chunks_prob[-1, 0:half_point] = small_chunks_prob[
            -1, 0:half_point
        ] * hamming_window[0:half_point].unsqueeze(1)

        # Applying the window to all the other probabilities
        small_chunks_prob[1:-1] = small_chunks_prob[
            1:-1
        ] * hamming_window.unsqueeze(0).unsqueeze(2)

        return small_chunks_prob

    def get_speech_prob_chunk(self, wavs, wav_lens=None):
        """Outputs the frame-level posterior probability for the input audio chunks
        Outputs close to zero refers to time steps with a low probability of speech
        activity, while outputs closer to one likely contain speech.

        Arguments
        ---------
        wavs : torch.tensor
            Batch of waveforms [batch, time, channels] or [batch, time]
            depending on the model. Make sure the sample rate is fs=16000 Hz.
        wav_lens : torch.tensor
            Lengths of the waveforms relative to the longest one in the
            batch, tensor of shape [batch]. The longest one should have
            relative length 1.0 and others len(waveform) / max_length.
            Used for ignoring padding.

        Returns
        -------
        torch.tensor
            The encoded batch
        """
        # Manage single waveforms in input
        if len(wavs.shape) == 1:
            wavs = wavs.unsqueeze(0)

        # Assign full length if wav_lens is not assigned
        if wav_lens is None:
            wav_lens = torch.ones(wavs.shape[0], device=self.device)

        # Storing waveform in the specified device
        wavs, wav_lens = wavs.to(self.device), wav_lens.to(self.device)
        wavs = wavs.float()

        # Computing features and embeddings
        feats = self.mods.compute_features(wavs)
        feats = self.mods.mean_var_norm(feats, wav_lens)
        outputs = self.mods.cnn(feats)

        outputs = outputs.reshape(
            outputs.shape[0],
            outputs.shape[1],
            outputs.shape[2] * outputs.shape[3],
        )

        outputs, h = self.mods.rnn(outputs)
        outputs = self.mods.dnn(outputs)
        output_prob = torch.sigmoid(outputs)

        return output_prob

    def apply_threshold(
        self, vad_prob, activation_th=0.5, deactivation_th=0.25
    ):
        """Scans the frame-level speech probabilities and applies a threshold
        on them. Speech starts when a value larger than activation_th is
        detected, while it ends when observing a value lower than
        the deactivation_th.

        Arguments
        ---------
        vad_prob: torch.tensor
            Frame-level speech probabilities.
        activation_th:  float
            Threshold for starting a speech segment.
        deactivation_th: float
            Threshold for ending a speech segment.

        Returns
        -------
        vad_th: torch.tensor
            Tensor containing 1 for speech regions and 0 for non-speech regions.
       """
        vad_activation = (vad_prob >= activation_th).int()
        vad_deactivation = (vad_prob >= deactivation_th).int()
        vad_th = vad_activation + vad_deactivation

        # Loop over batches and time steps
        for batch in range(vad_th.shape[0]):
            for time_step in range(vad_th.shape[1] - 1):
                if (
                    vad_th[batch, time_step] == 2
                    and vad_th[batch, time_step + 1] == 1
                ):
                    vad_th[batch, time_step + 1] = 2

        vad_th[vad_th == 1] = 0
        vad_th[vad_th == 2] = 1
        return vad_th

    def get_boundaries(self, prob_th, output_value="seconds"):
        """Computes the time boundaries where speech activity is detected.
        It takes in input frame-level binary decisions
        (1 for speech, 0 for non-speech) and outputs the begin/end second
        (or sample) of each detected speech region.

        Arguments
        ---------
        prob_th: torch.tensor
            Frame-level binary decisions (1 for speech frame, 0 for a
            non-speech one).  The tensor can be obtained from apply_threshold.
        put_value: 'seconds' or 'samples'
            When the option 'seconds' is set, the returned boundaries are in
            seconds, otherwise, it reports them in samples.

        Returns
        -------
        boundaries: torch.tensor
            Tensor containing the start second (or sample) of speech segments
            in even positions and their corresponding end in odd positions
            (e.g, [1.0, 1.5, 5,.0 6.0] means that we have two speech segment;
             one from 1.0 to 1.5 seconds and another from 5.0 to 6.0 seconds).
       """
        # Shifting frame-levels binary decision by 1
        # This allows detecting changes in speech/non-speech activities
        prob_th_shifted = torch.roll(prob_th, dims=1, shifts=1)
        prob_th_shifted[:, 0, :] = 0
        prob_th = prob_th + prob_th_shifted

        # Needed to first and last time step
        prob_th[:, 0, :] = (prob_th[:, 0, :] >= 1).int()
        prob_th[:, -1, :] = (prob_th[:, -1, :] >= 1).int()

        # Fix edge cases (when a speech starts in the last frames)
        if (prob_th == 1).nonzero().shape[0] % 2 == 1:
            prob_th = torch.cat(
                (prob_th, torch.Tensor([1.0]).unsqueeze(0).unsqueeze(2)), dim=1
            )

        # Where prob_th is 1 there is a change
        indexes = (prob_th == 1).nonzero()[:, 1].reshape(-1, 2)

        # Remove 1 from end samples
        indexes[:, -1] = indexes[:, -1] - 1

        # From indexes to samples
        seconds = (indexes * self.time_resolution).float()
        samples = (self.sample_rate * seconds).round().int()

        if output_value == "seconds":
            boundaries = seconds
        else:
            boundaries = samples
        return boundaries

    def merge_close_segments(self, boundaries, close_th=0.250):
        """Merges segments that are shorter than the given threshold.

        Arguments
        ---------
        boundaries : str
            Tensor containing the speech boundaries. It can be derived using the
            get_boundaries method.
        close_th: float
            If the distance between boundaries is smaller than close_th, the
            segments will be merged.

        Returns
        -------
        new_boundaries
            The new boundaries with the merged segments.
        """

        new_boudaries = []

        # Single segment case
        if boundaries.shape[0] == 0:
            return boundaries

        # Getting beg and end of previous segment
        prev_beg_seg = boundaries[0, 0].float()
        prev_end_seg = boundaries[0, 1].float()

        # Process all the segments
        for i in range(1, boundaries.shape[0]):
            beg_seg = boundaries[i, 0]
            segment_distance = beg_seg - prev_end_seg

            # Mergin close segments
            if segment_distance <= close_th:
                prev_end_seg = boundaries[i, 1]

            else:
                # Appending new segments
                new_boudaries.append([prev_beg_seg, prev_end_seg])
                prev_beg_seg = beg_seg
                prev_end_seg = boundaries[i, 1]

        new_boudaries.append([prev_beg_seg, prev_end_seg])
        new_boudaries = torch.FloatTensor(new_boudaries).to(boundaries.device)
        return new_boudaries

    def remove_short_segments(self, boundaries, len_th=0.250):
        """Removes segments that are too short.

        Arguments
        ---------
        boundaries : str
            Tensor containing the speech boundaries. It can be derived using the
            get_boundaries method.
        len_th: float
            If the length of the segment is smaller than close_th, the segments
            will be merged.

        Returns
        -------
        new_boundaries
            The new boundaries without the short segments.
        """
        new_boundaries = []

        # Process the segments
        for i in range(boundaries.shape[0]):
            # Computing segment length
            seg_len = boundaries[i, 1] - boundaries[i, 0]

            # Accept segment only if longer than len_th
            if seg_len > len_th:
                new_boundaries.append([boundaries[i, 0], boundaries[i, 1]])
        new_boundaries = torch.FloatTensor(new_boundaries).to(boundaries.device)

        return new_boundaries

    def save_boundaries(
        self, boundaries, save_path=None, print_boundaries=True, audio_file=None
    ):
        """Saves the boundaries on a file (and/or prints them)  in a readable format.

        Arguments
        ---------
        boundaries: torch.tensor
            Tensor containing the speech boundaries. It can be derived using the
            get_boundaries method.
        save_path: path
            When to store the text file containing the speech/non-speech intervals.
        print_boundaries: Bool
            Prints the speech/non-speech intervals in the standard outputs.
        audio_file: path
            Path of the audio file containing the recording. The file is read
            with torchaudio. It is used here to detect the length of the
            signal.
        """
        # Create a new file if needed
        if save_path is not None:
            f = open(save_path, mode="w", encoding="utf-8")

        # Getting the total size of the input file
        if audio_file is not None:
            sample_rate, audio_len = self._get_audio_info(audio_file)
            audio_len = audio_len / sample_rate

        # Setting the rights format for second- or sample-based boundaries
        if boundaries.dtype == torch.int:
            value_format = "% i"
        else:
            value_format = "% .2f "

        # Printing speech and non-speech intervals
        last_end = 0
        cnt_seg = 0
        for i in range(boundaries.shape[0]):
            begin_value = boundaries[i, 0]
            end_value = boundaries[i, 1]

            if last_end != begin_value:
                cnt_seg = cnt_seg + 1
                print_str = (
                    "segment_%03d " + value_format + value_format + "NON_SPEECH"
                )
                if print_boundaries:
                    print(print_str % (cnt_seg, last_end, begin_value))
                if save_path is not None:
                    f.write(print_str % (cnt_seg, last_end, begin_value) + "\n")

            cnt_seg = cnt_seg + 1
            print_str = "segment_%03d " + value_format + value_format + "SPEECH"
            if print_boundaries:
                print(print_str % (cnt_seg, begin_value, end_value))
            if save_path is not None:
                f.write(print_str % (cnt_seg, begin_value, end_value) + "\n")

            last_end = end_value

        # Managing last segment
        if audio_file is not None:
            if last_end < audio_len:
                cnt_seg = cnt_seg + 1
                print_str = (
                    "segment_%03d " + value_format + value_format + "NON_SPEECH"
                )
                if print_boundaries:
                    print(print_str % (cnt_seg, end_value, audio_len))
                if save_path is not None:
                    f.write(print_str % (cnt_seg, end_value, audio_len) + "\n")

        if save_path is not None:
            f.close()

    def energy_VAD(
        self,
        audio_file,
        boundaries,
        activation_th=0.5,
        deactivation_th=0.0,
        eps=1e-6,
    ):
        """Applies energy-based VAD within the detected speech segments.The neural
        network VAD often creates longer segments and tends to merge segments that
        are close with each other.

        The energy VAD post-processes can be useful for having a fine-grained voice
        activity detection.

        The energy VAD computes the energy within the small chunks. The energy is
        normalized within the segment to have mean 0.5 and +-0.5 of std.
        This helps to set the energy threshold.

        Arguments
        ---------
        audio_file: path
            Path of the audio file containing the recording. The file is read
            with torchaudio.
        boundaries : str
            Tensor containing the speech boundaries. It can be derived using the
            get_boundaries method.
        activation_th: float
            A new speech segment is started it the energy is above activation_th.
        deactivation_th: float
            The segment is considered ended when the energy is <= deactivation_th.
        eps: float
            Small constant for numerical stability.


        Returns
        -------
        new_boundaries
            The new boundaries that are post-processed by the energy VAD.
        """

        # Getting the total size of the input file
        sample_rate, audio_len = self._get_audio_info(audio_file)

        if sample_rate != self.sample_rate:
            raise ValueError(
                "The detected sample rate is different from that set in the hparam file"
            )

        # Computing the chunk length of the energy window
        chunk_len = int(self.time_resolution * sample_rate)
        new_boundaries = []

        # Processing speech segments
        for i in range(boundaries.shape[0]):
            begin_sample = int(boundaries[i, 0] * sample_rate)
            end_sample = int(boundaries[i, 1] * sample_rate)
            seg_len = end_sample - begin_sample

            # Reading the speech segment
            segment, _ = torchaudio.load(
                audio_file, frame_offset=begin_sample, num_frames=seg_len
            )

            # Create chunks
            segment_chunks = self.create_chunks(
                segment, chunk_size=chunk_len, chunk_stride=chunk_len
            )

            # Energy computation within each chunk
            energy_chunks = segment_chunks.abs().sum(-1) + eps
            energy_chunks = energy_chunks.log()

            # Energy normalization
            energy_chunks = (
                (energy_chunks - energy_chunks.mean())
                / (2 * energy_chunks.std())
            ) + 0.5
            energy_chunks = energy_chunks.unsqueeze(0).unsqueeze(2)

            # Apply threshold based on the energy value
            energy_vad = self.apply_threshold(
                energy_chunks,
                activation_th=activation_th,
                deactivation_th=deactivation_th,
            )

            # Get the boundaries
            energy_boundaries = self.get_boundaries(
                energy_vad, output_value="seconds"
            )

            # Get the final boundaries in the original signal
            for j in range(energy_boundaries.shape[0]):
                start_en = boundaries[i, 0] + energy_boundaries[j, 0]
                end_end = boundaries[i, 0] + energy_boundaries[j, 1]
                new_boundaries.append([start_en, end_end])

        # Convert boundaries to tensor
        new_boundaries = torch.FloatTensor(new_boundaries).to(boundaries.device)
        return new_boundaries

    def create_chunks(self, x, chunk_size=16384, chunk_stride=16384):
        """Splits the input into smaller chunks of size chunk_size with
        an overlap chunk_stride. The chunks are concatenated over
        the batch axis.

        Arguments
        ---------
        x: torch.Tensor
            Signal to split into chunks.
        chunk_size : str
            The size of each chunk.
        chunk_stride:
            The stride (hop) of each chunk.


        Returns
        -------
        x: torch.Tensor
            A new tensors with the chunks derived from the input signal.

        """
        x = x.unfold(1, chunk_size, chunk_stride)
        x = x.reshape(x.shape[0] * x.shape[1], -1)
        return x

    def _get_audio_info(self, audio_file):
        """Returns the sample rate and the length of the input audio file"""

        # Getting the total size of the input file
        metadata = torchaudio.info(audio_file)
        sample_rate = metadata.sample_rate
        audio_len = metadata.num_frames
        return sample_rate, audio_len

    def upsample_VAD(self, vad_out, audio_file, time_resolution=0.01):
        """Upsamples the output of the vad to help visualization. It creates a
        signal that is 1 when there is speech and 0 when there is no speech.
        The vad signal has the same resolution as the input one and can be
        opened with it (e.g, using audacity) to visually figure out VAD regions.

        Arguments
        ---------
        vad_out: torch.Tensor
            Tensor containing 1 for each frame of speech and 0 for each non-speech
            frame.
        audio_file: path
            The original audio file used to compute vad_out
        time_resolution : float
            Time resolution of the vad_out signal.

        Returns
        -------
        vad_signal
            The upsampled version of the vad_out tensor.
        """

        # Getting the total size of the input file
        sample_rate, sig_len = self._get_audio_info(audio_file)

        if sample_rate != self.sample_rate:
            raise ValueError(
                "The detected sample rate is different from that set in the hparam file"
            )

        beg_samp = 0
        step_size = int(time_resolution * sample_rate)
        end_samp = step_size
        index = 0

        # Initialize upsampled signal
        vad_signal = torch.zeros(1, sig_len, device=vad_out.device)

        # Upsample signal
        while end_samp < sig_len:
            vad_signal[0, beg_samp:end_samp] = vad_out[0, index, 0]
            index = index + 1
            beg_samp = beg_samp + step_size
            end_samp = beg_samp + step_size
        return vad_signal

    def upsample_boundaries(self, boundaries, audio_file):
        """Based on the input boundaries, this method creates a signal that is 1
        when there is speech and 0 when there is no speech.
        The vad signal has the same resolution as the input one and can be
        opened with it (e.g, using audacity) to visually figure out VAD regions.

        Arguments
        ---------
        boundaries: torch.Tensor
            Tensor containing the boundaries of the speech segments.
        audio_file: path
            The original audio file used to compute vad_out

        Returns
        -------
        vad_signal
            The output vad signal with the same resolution of the input one.
        """

        # Getting the total size of the input file
        sample_rate, sig_len = self._get_audio_info(audio_file)

        if sample_rate != self.sample_rate:
            raise ValueError(
                "The detected sample rate is different from that set in the hparam file"
            )

        # Initialization of the output signal
        vad_signal = torch.zeros(1, sig_len, device=boundaries.device)

        # Composing the vad signal from boundaries
        for i in range(boundaries.shape[0]):
            beg_sample = int(boundaries[i, 0] * sample_rate)
            end_sample = int(boundaries[i, 1] * sample_rate)
            vad_signal[0, beg_sample:end_sample] = 1.0
        return vad_signal

    def double_check_speech_segments(
        self, boundaries, audio_file, speech_th=0.5
    ):
        """Takes in input the boundaries of the detected speech segments and
        double checks (using the neural VAD) that they actually contain speech.

        Arguments
        ---------
        boundaries: torch.Tensor
            Tensor containing the boundaries of the speech segments.
        audio_file: path
            The original audio file used to compute vad_out.
        speech_th: float
            Threshold on the mean posterior probability over which speech is
            confirmed. Below that threshold, the segment is re-assigned to a
            non-speech region.

        Returns
        -------
        new_boundaries
            The boundaries of the segments where speech activity is confirmed.
        """

        # Getting the total size of the input file
        sample_rate, sig_len = self._get_audio_info(audio_file)

        # Double check the segments
        new_boundaries = []
        for i in range(boundaries.shape[0]):
            beg_sample = int(boundaries[i, 0] * sample_rate)
            end_sample = int(boundaries[i, 1] * sample_rate)
            len_seg = end_sample - beg_sample

            # Read the candidate speech segment
            segment, fs = torchaudio.load(
                audio_file, frame_offset=beg_sample, num_frames=len_seg
            )
            speech_prob = self.get_speech_prob_chunk(segment)
            if speech_prob.mean() > speech_th:
                # Accept this a as a speech segment
                new_boundaries.append([boundaries[i, 0], boundaries[i, 1]])

        # Convert boundaries from list to tensor
        new_boundaries = torch.FloatTensor(new_boundaries).to(boundaries.device)
        return new_boundaries

    def get_segments(
        self, boundaries, audio_file, before_margin=0.1, after_margin=0.1
    ):
        """Returns a list containing all the detected speech segments.

        Arguments
        ---------
        boundaries: torch.Tensor
            Tensor containing the boundaries of the speech segments.
        audio_file: path
            The original audio file used to compute vad_out.
        before_margin: float
            Used to cut the segments samples a bit before the detected margin.
        after_margin: float
            Use to cut the segments samples a bit after the detected margin.

        Returns
        -------
        segments: list
            List containing the detected speech segments
        """
        sample_rate, sig_len = self._get_audio_info(audio_file)

        if sample_rate != self.sample_rate:
            raise ValueError(
                "The detected sample rate is different from that set in the hparam file"
            )

        segments = []
        for i in range(boundaries.shape[0]):
            beg_sample = boundaries[i, 0] * sample_rate
            end_sample = boundaries[i, 1] * sample_rate

            beg_sample = int(max(0, beg_sample - before_margin * sample_rate))
            end_sample = int(
                min(sig_len, end_sample + after_margin * sample_rate)
            )

            len_seg = end_sample - beg_sample
            vad_segment, fs = torchaudio.load(
                audio_file, frame_offset=beg_sample, num_frames=len_seg
            )
            segments.append(vad_segment)
        return segments

    def get_speech_segments(
        self,
        audio_file,
        large_chunk_size=30,
        small_chunk_size=10,
        overlap_small_chunk=False,
        apply_energy_VAD=False,
        double_check=True,
        close_th=0.250,
        len_th=0.250,
        activation_th=0.5,
        deactivation_th=0.25,
        en_activation_th=0.5,
        en_deactivation_th=0.0,
        speech_th=0.50,
    ):
        """Detects speech segments within the input file. The input signal can
        be both a short or a long recording. The function computes the
        posterior probabilities on large chunks (e.g, 30 sec), that are read
        sequentially (to avoid storing big signals in memory).
        Each large chunk is, in turn, split into smaller chunks (e.g, 10 seconds)
        that are processed in parallel. The pipeline for detecting the speech
        segments is the following:
            1- Compute posteriors probabilities at the frame level.
            2- Apply a threshold on the posterior probability.
            3- Derive candidate speech segments on top of that.
            4- Apply energy VAD within each candidate segment (optional).
            5- Merge segments that are too close.
            6- Remove segments that are too short.
            7- Double check speech segments (optional).


        Arguments
        ---------
        audio_file : str
            Path to audio file.
        large_chunk_size: float
            Size (in seconds) of the large chunks that are read sequentially
            from the input audio file.
        small_chunk_size: float
            Size (in seconds) of the small chunks extracted from the large ones.
            The audio signal is processed in parallel within the small chunks.
            Note that large_chunk_size/small_chunk_size must be an integer.
        overlap_small_chunk: bool
            If True, it creates overlapped small chunks (with 50% overal).
            The probabilities of the overlapped chunks are combined using
            hamming windows.
        apply_energy_VAD: bool
            If True, a energy-based VAD is used on the detected speech segments.
            The neural network VAD often creates longer segments and tends to
            merge close segments together. The energy VAD post-processes can be
            useful for having a fine-grained voice activity detection.
            The energy thresholds is  managed by activation_th and
            deactivation_th (see below).
        double_check: bool
            If True, double checkis (using the neural VAD) that the candidate
            speech segments actually contain speech. A threshold on the mean
            posterior probabilities provided by the neural network is applied
            based on the speech_th parameter (see below).
        activation_th:  float
            Threshold of the neural posteriors above which starting a speech segment.
        deactivation_th: float
            Threshold of the neural posteriors below which ending a speech segment.
        en_activation_th: float
            A new speech segment is started it the energy is above activation_th.
            This is active only if apply_energy_VAD is True.
        en_deactivation_th: float
            The segment is considered ended when the energy is <= deactivation_th.
            This is active only if apply_energy_VAD is True.
        speech_th: float
            Threshold on the mean posterior probability within the candidate
            speech segment. Below that threshold, the segment is re-assigned to
            a non-speech region. This is active only if double_check is True.
        close_th: float
            If the distance between boundaries is smaller than close_th, the
            segments will be merged.
        len_th: float
            If the length of the segment is smaller than close_th, the segments
            will be merged.

        Returns
        -------
        boundaries: torch.tensor
            Tensor containing the start second of speech segments in even
            positions and their corresponding end in odd positions
            (e.g, [1.0, 1.5, 5,.0 6.0] means that we have two speech segment;
             one from 1.0 to 1.5 seconds and another from 5.0 to 6.0 seconds).
        """

        # Fetch audio file from web if not local
        source, fl = split_path(audio_file)
        audio_file = fetch(fl, source=source)

        # Computing speech vs non speech probabilities
        prob_chunks = self.get_speech_prob_file(
            audio_file,
            large_chunk_size=large_chunk_size,
            small_chunk_size=small_chunk_size,
            overlap_small_chunk=overlap_small_chunk,
        )

        # Apply a threshold to get candidate speech segments
        prob_th = self.apply_threshold(
            prob_chunks,
            activation_th=activation_th,
            deactivation_th=deactivation_th,
        ).float()

        # Comupute the boundaries of the speech segments
        boundaries = self.get_boundaries(prob_th, output_value="seconds")

        # Apply energy-based VAD on the detected speech segments
        if apply_energy_VAD:
            boundaries = self.energy_VAD(
                audio_file,
                boundaries,
                activation_th=en_activation_th,
                deactivation_th=en_deactivation_th,
            )

        # Merge short segments
        boundaries = self.merge_close_segments(boundaries, close_th=close_th)

        # Remove short segments
        boundaries = self.remove_short_segments(boundaries, len_th=len_th)

        # Double check speech segments
        if double_check:
            boundaries = self.double_check_speech_segments(
                boundaries, audio_file, speech_th=speech_th
            )

        return boundaries

    def forward(self, wavs, wav_lens=None):
        """Gets frame-level speech-activity predictions"""
        return self.get_speech_prob_chunk(wavs, wav_lens)


class SepformerSeparation(Pretrained):
    """A "ready-to-use" speech separation model.

    Uses Sepformer architecture.

    Example
    -------
    >>> tmpdir = getfixture("tmpdir")
    >>> model = SepformerSeparation.from_hparams(
    ...     source="speechbrain/sepformer-wsj02mix",
    ...     savedir=tmpdir)
    >>> mix = torch.randn(1, 400)
    >>> est_sources = model.separate_batch(mix)
    >>> print(est_sources.shape)
    torch.Size([1, 400, 2])
    """

    MODULES_NEEDED = ["encoder", "masknet", "decoder"]

    def separate_batch(self, mix):
        """Run source separation on batch of audio.

        Arguments
        ---------
        mix : torch.tensor
            The mixture of sources.

        Returns
        -------
        tensor
            Separated sources
        """

        # Separation
        mix = mix.to(self.device)
        mix_w = self.mods.encoder(mix)
        est_mask = self.mods.masknet(mix_w)
        mix_w = torch.stack([mix_w] * self.hparams.num_spks)
        sep_h = mix_w * est_mask

        # Decoding
        est_source = torch.cat(
            [
                self.mods.decoder(sep_h[i]).unsqueeze(-1)
                for i in range(self.hparams.num_spks)
            ],
            dim=-1,
        )

        # T changed after conv1d in encoder, fix it here
        T_origin = mix.size(1)
        T_est = est_source.size(1)
        if T_origin > T_est:
            est_source = F.pad(est_source, (0, 0, 0, T_origin - T_est))
        else:
            est_source = est_source[:, :T_origin, :]
        return est_source

    def separate_file(self, path, savedir="."):
        """Separate sources from file.

        Arguments
        ---------
        path : str
            Path to file which has a mixture of sources. It can be a local
            path, a web url, or a huggingface repo.
        savedir : path
            Path where to store the wav signals (when downloaded from the web).
        Returns
        -------
        tensor
            Separated sources
        """
        source, fl = split_path(path)
        path = fetch(fl, source=source, savedir=savedir)

        batch, fs_file = torchaudio.load(path)
        batch = batch.to(self.device)
        fs_model = self.hparams.sample_rate

        # resample the data if needed
        if fs_file != fs_model:
            print(
                "Resampling the audio from {} Hz to {} Hz".format(
                    fs_file, fs_model
                )
            )
            tf = torchaudio.transforms.Resample(
                orig_freq=fs_file, new_freq=fs_model
            ).to(self.device)
            batch = batch.mean(dim=0, keepdim=True)
            batch = tf(batch)

        est_sources = self.separate_batch(batch)
        est_sources = (
            est_sources / est_sources.abs().max(dim=1, keepdim=True)[0]
        )
        return est_sources

    def forward(self, mix):
        """Runs separation on the input mix"""
        return self.separate_batch(mix)


class SpectralMaskEnhancement(Pretrained):
    """A ready-to-use model for speech enhancement.

    Arguments
    ---------
    See ``Pretrained``.

    Example
    -------
    >>> import torch
    >>> from speechbrain.pretrained import SpectralMaskEnhancement
    >>> # Model is downloaded from the speechbrain HuggingFace repo
    >>> tmpdir = getfixture("tmpdir")
    >>> enhancer = SpectralMaskEnhancement.from_hparams(
    ...     source="speechbrain/metricgan-plus-voicebank",
    ...     savedir=tmpdir,
    ... )
    >>> enhanced = enhancer.enhance_file(
    ...     "speechbrain/metricgan-plus-voicebank/example.wav"
    ... )
    """

    HPARAMS_NEEDED = ["compute_stft", "spectral_magnitude", "resynth"]
    MODULES_NEEDED = ["enhance_model"]

    def compute_features(self, wavs):
        """Compute the log spectral magnitude features for masking.

        Arguments
        ---------
        wavs : torch.tensor
            A batch of waveforms to convert to log spectral mags.
        """
        feats = self.hparams.compute_stft(wavs)
        feats = self.hparams.spectral_magnitude(feats)
        return torch.log1p(feats)

    def enhance_batch(self, noisy, lengths=None):
        """Enhance a batch of noisy waveforms.

        Arguments
        ---------
        noisy : torch.tensor
            A batch of waveforms to perform enhancement on.
        lengths : torch.tensor
            The lengths of the waveforms if the enhancement model handles them.

        Returns
        -------
        torch.tensor
            A batch of enhanced waveforms of the same shape as input.
        """
        noisy = noisy.to(self.device)
        noisy_features = self.compute_features(noisy)

        # Perform masking-based enhancement, multiplying output with input.
        if lengths is not None:
            mask = self.mods.enhance_model(noisy_features, lengths=lengths)
        else:
            mask = self.mods.enhance_model(noisy_features)
        enhanced = torch.mul(mask, noisy_features)

        # Return resynthesized waveforms
        return self.hparams.resynth(torch.expm1(enhanced), noisy)

    def enhance_file(self, filename, output_filename=None):
        """Enhance a wav file.

        Arguments
        ---------
        filename : str
            Location on disk to load file for enhancement.
        output_filename : str
            If provided, writes enhanced data to this file.
        """
        noisy = self.load_audio(filename)
        noisy = noisy.to(self.device)

        # Fake a batch:
        batch = noisy.unsqueeze(0)
        if lengths_arg_exists(self.enhance_batch):
            enhanced = self.enhance_batch(batch, lengths=torch.tensor([1.0]))
        else:
            enhanced = self.enhance_batch(batch)

        if output_filename is not None:
            torchaudio.save(output_filename, enhanced, channels_first=False)

        return enhanced.squeeze(0)


class EncodeDecodePipelineMixin:
    """
    A mixin for pretrained models that makes it possible to specify an encoding pipeline and a decoding pipeline
    """

    def create_pipelines(self):
        """
        Initializes the encode and decode pipeline
        """
        self._run_init_steps(self.hparams.encode_pipeline)
        self._run_init_steps(self.hparams.decode_pipeline)
        self.encode_pipeline = DataPipeline(
            static_data_keys=self.INPUT_STATIC_KEYS,
            dynamic_items=self.hparams.encode_pipeline["steps"],
            output_keys=self.hparams.encode_pipeline["output_keys"],
        )
        self.decode_pipeline = DataPipeline(
            static_data_keys=self.hparams.model_output_keys,
            dynamic_items=self.hparams.decode_pipeline["steps"],
            output_keys=self.OUTPUT_KEYS,
        )

    def _run_init_steps(self, pipeline_definition):
        """Encode/decode pipelines may include initialization
        steps, such as filling text encoders with tokens. Calling
        this method will run them, if defined"""
        steps = pipeline_definition.get("init", [])
        for step in steps:
            step_func = step.get("func")
            if not step_func or not callable(step_func):
                raise ValueError("Invalid pipeline init definition")
            step_func()

    def _run_pipeline(self, pipeline, input, batch):
        if batch:
            output = pipeline(input)
        else:
            output = [pipeline(item) for item in input]
        return output

    def _get_encode_pipeline_input(self, input):
        return input if self.batch_inputs else self._itemize(input)

    def _get_decode_pipeline_input(self, model_output):
        model_output_keys = getattr(self.hparams, "model_output_keys", None)
        pipeline_input = model_output
        if len(model_output_keys) == 1:
            pipeline_input = (pipeline_input,)
        # The input to a pipeline is a dictionary. If model_output_keys
        # is provided, the output of the model is assumed to be a collection
        # (e.g. a list or a tuple).
        if model_output_keys:
            pipeline_input = dict(zip(model_output_keys, pipeline_input))

        # By default, the pipeline will be applied to in batch mode
        # to the entire model input
        if not self.batch_outputs:
            pipeline_input = self._itemize(pipeline_input)
        return pipeline_input

    def _itemize(self, pipeline_input):
        first_item = next(iter(pipeline_input.values()))
        keys, values = pipeline_input.keys(), pipeline_input.values()
        batch_length = len(first_item)
        return [
            dict(zip(keys, [value[idx] for value in values]))
            for idx in range(batch_length)
        ]

    def to_dict(self, data):
        """
        Converts padded batches to dictionaries, leaves
        other data types as is

        Arguments
        ---------
        data: object
            a dictionary or a padded batch

        Returns
        -------
        results: dict
            the dictionary
        """
        if isinstance(data, PaddedBatch):
            data = {
                key: self._get_value(data, key)
                for key in self.hparams.encode_pipeline["output_keys"]
            }
        return data

    def _get_value(self, data, key):
        """
        Retrives the value associated with the specified key, dereferencing
        .data where applicable

        Arguments
        ---------
        data: PaddedBatch
            a padded batch
        key: str
            the key

        Returns
        -------
        result: object
            the result
        """
        value = getattr(data, key)
        if not self.input_use_padded_data and isinstance(value, PaddedData):
            value = value.data
        return value

    @property
    def batch_inputs(self):
        """
        Determines whether the input pipeline
        operates on batches or individual examples
        (true means batched)

        Returns
        -------
        batch_intputs: bool
        """
        return self.hparams.encode_pipeline.get("batch", True)

    @property
    def input_use_padded_data(self):
        """
        If turned on, raw PaddedData instances will be passed to
        the model. If turned off, only .data will be used

        Returns
        -------
        result: bool
            whether padded data is used as is
        """
        return self.hparams.encode_pipeline.get("use_padded_data", False)

    @property
    def batch_outputs(self):
        """
        Determines whether the output pipeline
        operates on batches or individual examples
        (true means batched)

        Returns
        -------
        batch_outputs: bool
        """
        return self.hparams.decode_pipeline.get("batch", True)

    def _collate(self, data):
        if not self.batch_inputs:
            collate_fn = getattr(self.hparams, "collate_fn", PaddedBatch)
            data = collate_fn(data)
        return data

    def encode_input(self, input):
        """
        Encodes the inputs using the pipeline

        Arguments
        ---------
        input: dict
            the raw inputs

        Results
        -------
        results: object

        """
        pipeline_input = self._get_encode_pipeline_input(input)
        model_input = self._run_pipeline(
            pipeline=self.encode_pipeline,
            input=pipeline_input,
            batch=self.batch_inputs,
        )
        model_input = self._collate(model_input)
        if hasattr(model_input, "to"):
            model_input = model_input.to(self.device)
        return self.to_dict(model_input)

    def decode_output(self, output):
        """
        Decodes the raw model outputs

        Arguments
        ---------
        output: tuple
            raw model outputs

        Results
        -------
        result: dict or list
            the output of the pipeline
        """
        pipeline_input = self._get_decode_pipeline_input(output)
        return self._run_pipeline(
            pipeline=self.decode_pipeline,
            input=pipeline_input,
            batch=self.batch_outputs,
        )


class GraphemeToPhoneme(Pretrained, EncodeDecodePipelineMixin):
    """
    A pretrained model implementation for Grapheme-to-Phoneme (G2P) models
    that take raw natural language text as an input and

    Example
    -------
    >>> text = ("English is tough. It can be understood "
    ...         "through thorough thought though")
    >>> from speechbrain.pretrained import GraphemeToPhoneme
    >>> tmpdir = getfixture('tmpdir')
    >>> g2p = GraphemeToPhoneme.from_hparams('path/to/model', savedir=tmpdir) # doctest: +SKIP
    >>> phonemes = g2p.g2p(text) # doctest: +SKIP
    """

    INPUT_STATIC_KEYS = ["txt"]
    OUTPUT_KEYS = ["phonemes"]

    def __init__(self, *args, **kwargs):
        super().__init__(*args, **kwargs)
        self.create_pipelines()
        self.load_dependencies()

    @property
    def phonemes(self):
        """Returns the available phonemes"""
        return self.hparams.phonemes

    @property
    def language(self):
        """Returns the language for which this model is available"""
        return self.hparams.language

    def g2p(self, text):
        """Performs the Grapheme-to-Phoneme conversion

        Arguments
        ---------
        text: str or list[str]
            a single string to be encoded to phonemes - or a
            sequence of strings

        Returns
        -------
        result: list
            if a single example was provided, the return value is a
            single list of phonemes
        """
        single = isinstance(text, str)
        if single:
            text = [text]

        model_inputs = self.encode_input({"txt": text})
        self._update_graphemes(model_inputs)
        model_outputs = self.mods.model(**model_inputs)
        decoded_output = self.decode_output(model_outputs)
        phonemes = decoded_output["phonemes"]
        if single:
            phonemes = phonemes[0]
        return phonemes

    def _update_graphemes(self, model_inputs):
        grapheme_sequence_mode = getattr(self.hparams, "grapheme_sequence_mode")
        if grapheme_sequence_mode and grapheme_sequence_mode != "raw":
            grapheme_encoded_key = f"grapheme_encoded_{grapheme_sequence_mode}"
            if grapheme_encoded_key in model_inputs:
                model_inputs["grapheme_encoded"] = model_inputs[
                    grapheme_encoded_key
                ]

    def load_dependencies(self):
        """Loads any relevant model dependencies"""
        deps_pretrainer = getattr(self.hparams, "deps_pretrainer", None)
        if deps_pretrainer:
            deps_pretrainer.collect_files()
            deps_pretrainer.load_collected(device=self.device)

    def __call__(self, text):
        """A convenience callable wrapper - same as G2P

        Arguments
        ---------
        text: str or list[str]
            a single string to be encoded to phonemes - or a
            sequence of strings

        Returns
        -------
        result: list
            if a single example was provided, the return value is a
            single list of phonemes
        """
        return self.g2p(text)

    def forward(self, noisy, lengths=None):
        """Runs enhancement on the noisy input"""
        return self.enhance_batch(noisy, lengths)


class WaveformEnhancement(Pretrained):
    """A ready-to-use model for speech enhancement.

    Arguments
    ---------
    See ``Pretrained``.

    Example
    -------
    >>> from speechbrain.pretrained import WaveformEnhancement
    >>> # Model is downloaded from the speechbrain HuggingFace repo
    >>> tmpdir = getfixture("tmpdir")
    >>> enhancer = WaveformEnhancement.from_hparams(
    ...     source="speechbrain/mtl-mimic-voicebank",
    ...     savedir=tmpdir,
    ... )
    >>> enhanced = enhancer.enhance_file(
    ...     "speechbrain/mtl-mimic-voicebank/example.wav"
    ... )
    """

    MODULES_NEEDED = ["enhance_model"]

    def enhance_batch(self, noisy, lengths=None):
        """Enhance a batch of noisy waveforms.

        Arguments
        ---------
        noisy : torch.tensor
            A batch of waveforms to perform enhancement on.
        lengths : torch.tensor
            The lengths of the waveforms if the enhancement model handles them.

        Returns
        -------
        torch.tensor
            A batch of enhanced waveforms of the same shape as input.
        """
        noisy = noisy.to(self.device)
        enhanced_wav, _ = self.mods.enhance_model(noisy)
        return enhanced_wav

    def enhance_file(self, filename, output_filename=None):
        """Enhance a wav file.

        Arguments
        ---------
        filename : str
            Location on disk to load file for enhancement.
        output_filename : str
            If provided, writes enhanced data to this file.
        """
        noisy = self.load_audio(filename)

        # Fake a batch:
        batch = noisy.unsqueeze(0)
        enhanced = self.enhance_batch(batch)

        if output_filename is not None:
            torchaudio.save(output_filename, enhanced, channels_first=False)

        return enhanced.squeeze(0)

    def forward(self, noisy, lengths=None):
        """Runs enhancement on the noisy input"""
        return self.enhance_batch(noisy, lengths)


class SNREstimator(Pretrained):
    """A "ready-to-use" SNR estimator.
    """

    MODULES_NEEDED = ["encoder", "encoder_out"]
    HPARAMS_NEEDED = ["stat_pooling", "snrmax", "snrmin"]

    def estimate_batch(self, mix, predictions):
        """Run SI-SNR estimation on the estimated sources, and mixture.

        Arguments
        ---------
        mix : torch.tensor
            The mixture of sources of shape B X T
        predictions : torch.tensor
            of size (B x T x C),
            where B is batch size
                  T is number of time points
                  C is number of sources

        Returns
        -------
        tensor
            Estimate of SNR
        """

        predictions = predictions.permute(0, 2, 1)
        predictions = predictions.reshape(-1, predictions.size(-1))

        if hasattr(self.hparams, "separation_norm_type"):
            if self.hparams.separation_norm_type == "max":
                predictions = (
                    predictions / predictions.max(dim=1, keepdim=True)[0]
                )
                mix = mix / mix.max(dim=1, keepdim=True)[0]

            elif self.hparams.separation_norm_type == "stnorm":
                predictions = (
                    predictions - predictions.mean(dim=1, keepdim=True)
                ) / predictions.std(dim=1, keepdim=True)
                mix = (mix - mix.mean(dim=1, keepdim=True)) / mix.std(
                    dim=1, keepdim=True
                )

        min_T = min(predictions.shape[1], mix.shape[1])
        assert predictions.shape[1] == mix.shape[1], "lengths change"

        mix_repeat = mix.repeat(2, 1)
        inp_cat = torch.cat(
            [
                predictions[:, :min_T].unsqueeze(1),
                mix_repeat[:, :min_T].unsqueeze(1),
            ],
            dim=1,
        )

        enc = self.mods.encoder(inp_cat)
        enc = enc.permute(0, 2, 1)
        enc_stats = self.hparams.stat_pooling(enc)

        # this gets the SI-SNR estimate in the compressed range 0-1
        snrhat = self.mods.encoder_out(enc_stats).squeeze()

        # get the SI-SNR estimate in the true range
        snrhat = self.gettrue_snrrange(snrhat)
        return snrhat

    def forward(self, mix, predictions):
        """Just run the batch estimate"""
        return self.estimate_batch(mix, predictions)

    def gettrue_snrrange(self, inp):
        """Convert from 0-1 range to true snr range"""
        rnge = self.hparams.snrmax - self.hparams.snrmin
        inp = inp * rnge
        inp = inp + self.hparams.snrmin
        return inp


class Tacotron2(Pretrained):
    """
    A ready-to-use wrapper for Tacotron2 (text -> mel_spec).

    Arguments
    ---------
    hparams
        Hyperparameters (from HyperPyYAML)

    Example
    -------
<<<<<<< HEAD
    >>> tmpdir_vocoder = getfixture('tmpdir') / "vocoder"
    >>> tacotron2 = Tacotron2.from_hparams(source="speechbrain/tts-tacotron2-ljspeech", savedir=tmpdir_vocoder)
=======
    >>> tacotron2 = Tacotron2.from_hparams(source="speechbrain/tts-tacotron2-ljspeech", savedir="tmpdir")
>>>>>>> 479144c2
    >>> mel_output, mel_length, alignment = tacotron2.encode_text("Mary had a little lamb")
    >>> items = [
    ...   "A quick brown fox jumped over the lazy dog",
    ...   "How much wood would a woodchuck chuck?",
    ...   "Never odd or even"
    ... ]
    >>> mel_outputs, mel_lengths, alignments = tacotron2.encode_batch(items)

    >>> # One can combine the TTS model with a vocoder (that generates the final waveform)
    >>> # Intialize the Vocoder (HiFIGAN)
<<<<<<< HEAD
    >>> tmpdir_tts = getfixture('tmpdir') / "tts"
    >>> hifi_gan = HIFIGAN.from_hparams(source="speechbrain/tts-hifigan-ljspeech", savedir=tmpdir_tts)
=======
    >>> hifi_gan = HIFIGAN.from_hparams(source="speechbrain/tts-hifigan-ljspeech", savedir="tmpdir_vocoder")
>>>>>>> 479144c2
    >>> # Running the TTS
    >>> mel_output, mel_length, alignment = tacotron2.encode_text("Mary had a little lamb")
    >>> # Running Vocoder (spectrogram-to-waveform)
    >>> waveforms = hifi_gan.decode_batch(mel_output)
    """

    HPARAMS_NEEDED = ["model", "text_to_sequence"]

    def __init__(self, *args, **kwargs):
        super().__init__(*args, **kwargs)
        self.text_cleaners = getattr(
            self.hparams, "text_cleaners", ["english_cleaners"]
        )
        self.infer = self.hparams.model.infer

    def text_to_seq(self, txt):
        """Encodes raw text into a tensor with a customer text-to-equence fuction
        """
        sequence = self.hparams.text_to_sequence(txt, self.text_cleaners)
        return sequence, len(sequence)

    def encode_batch(self, texts):
        """Computes mel-spectrogram for a list of texts

        Texts must be sorted in decreasing order on their lengths

        Arguments
        ---------
        text: List[str]
            texts to be encoded into spectrogram

        Returns
        -------
        tensors of output spectrograms, output lengths and alignments
        """
        with torch.no_grad():
            inputs = [
                {
                    "text_sequences": torch.tensor(
                        self.text_to_seq(item)[0], device=self.device
                    )
                }
                for item in texts
            ]
            inputs = speechbrain.dataio.batch.PaddedBatch(inputs)

            lens = [self.text_to_seq(item)[1] for item in texts]
            assert lens == sorted(
                lens, reverse=True
            ), "ipnut lengths must be sorted in decreasing order"
            input_lengths = torch.tensor(lens, device=self.device)

            mel_outputs_postnet, mel_lengths, alignments = self.infer(
                inputs.text_sequences.data, input_lengths
            )
        return mel_outputs_postnet, mel_lengths, alignments

    def encode_text(self, text):
        """Runs inference for a single text str"""
        return self.encode_batch([text])

    def forward(self, texts):
        "Encodes the input texts."
        return self.encode_batch(texts)


class HIFIGAN(Pretrained):
    """
    A ready-to-use wrapper for HiFiGAN (mel_spec -> waveform).

    Arguments
    ---------
    hparams
        Hyperparameters (from HyperPyYAML)

    Example
    -------
<<<<<<< HEAD
    >>> tmpdir_vocoder = getfixture('tmpdir') / "vocoder"
    >>> hifi_gan = HIFIGAN.from_hparams(source="speechbrain/tts-hifigan-ljspeech", savedir=tmpdir_vocoder)
=======
    >>> hifi_gan = HIFIGAN.from_hparams(source="speechbrain/tts-hifigan-ljspeech", savedir="tmpdir_vocoder")
>>>>>>> 479144c2
    >>> mel_specs = torch.rand(2, 80,298)
    >>> waveforms = hifi_gan.decode_batch(mel_specs)

    >>> # You can use the vocoder coupled with a TTS system
    >>>	# Intialize TTS (tacotron2)
<<<<<<< HEAD
    >>> tmpdir_tts = getfixture('tmpdir') / "tts"
    >>>	tacotron2 = Tacotron2.from_hparams(source="speechbrain/tts-tacotron2-ljspeech", savedir=tmpdir_tts)
=======
    >>>	tacotron2 = Tacotron2.from_hparams(source="speechbrain/tts-tacotron2-ljspeech", savedir="tmpdir_tts")
>>>>>>> 479144c2
    >>>	# Running the TTS
    >>>	mel_output, mel_length, alignment = tacotron2.encode_text("Mary had a little lamb")
    >>>	# Running Vocoder (spectrogram-to-waveform)
    >>>	waveforms = hifi_gan.decode_batch(mel_output)
    """

    HPARAMS_NEEDED = ["generator"]

    def __init__(self, *args, **kwargs):
        super().__init__(*args, **kwargs)
        self.infer = self.hparams.generator.inference
        self.first_call = True

    def decode_batch(self, spectrogram):
        """Computes waveforms from a batch of mel-spectrograms

        Arguments
        ---------
        spectrogram: torch.tensor
            Batch of mel-spectrograms [batch, mels, time]

        Returns
        -------
        waveforms: torch.tensor
            Batch of mel-waveforms [batch, 1, time]

        """
        # Prepare for inference by removing the weight norm
        if self.first_call:
            self.hparams.generator.remove_weight_norm()
            self.first_call = False
        with torch.no_grad():
            waveform = self.infer(spectrogram.to(self.device))
        return waveform

    def decode_spectrogram(self, spectrogram):
        """Computes waveforms from a single mel-spectrogram

        Arguments
        ---------
        spectrogram: torch.tensor
            mel-spectrogram [mels, time]

        Returns
        -------
        waveform: torch.tensor
            waveform [1, time]

        audio can be saved by:
        >>> waveform = torch.rand(1, 666666)
        >>> sample_rate = 22050
<<<<<<< HEAD
        >>> torchaudio.save(str(getfixture('tmpdir') / "test.wav"), waveform, sample_rate)
=======
        >>> torchaudio.save("test.wav", waveform, sample_rate)
>>>>>>> 479144c2
        """
        if self.first_call:
            self.hparams.generator.remove_weight_norm()
            self.first_call = False
        with torch.no_grad():
            waveform = self.infer(spectrogram.unsqueeze(0).to(self.device))
        return waveform.squeeze(0)

    def forward(self, spectrogram):
        "Decodes the input spectrograms"
        return self.decode_batch(spectrogram)<|MERGE_RESOLUTION|>--- conflicted
+++ resolved
@@ -884,11 +884,7 @@
 
     >>> # Compute embeddings
     >>> signal, fs = torchaudio.load("tests/samples/single-mic/example1.wav")
-<<<<<<< HEAD
-    >>> embeddings = classifier.encode_batch(signal)
-=======
     >>> embeddings =  classifier.encode_batch(signal)
->>>>>>> 479144c2
 
     >>> # Classification
     >>> prediction = classifier.classify_batch(signal)
@@ -2713,12 +2709,7 @@
 
     Example
     -------
-<<<<<<< HEAD
-    >>> tmpdir_vocoder = getfixture('tmpdir') / "vocoder"
-    >>> tacotron2 = Tacotron2.from_hparams(source="speechbrain/tts-tacotron2-ljspeech", savedir=tmpdir_vocoder)
-=======
     >>> tacotron2 = Tacotron2.from_hparams(source="speechbrain/tts-tacotron2-ljspeech", savedir="tmpdir")
->>>>>>> 479144c2
     >>> mel_output, mel_length, alignment = tacotron2.encode_text("Mary had a little lamb")
     >>> items = [
     ...   "A quick brown fox jumped over the lazy dog",
@@ -2729,12 +2720,7 @@
 
     >>> # One can combine the TTS model with a vocoder (that generates the final waveform)
     >>> # Intialize the Vocoder (HiFIGAN)
-<<<<<<< HEAD
-    >>> tmpdir_tts = getfixture('tmpdir') / "tts"
-    >>> hifi_gan = HIFIGAN.from_hparams(source="speechbrain/tts-hifigan-ljspeech", savedir=tmpdir_tts)
-=======
     >>> hifi_gan = HIFIGAN.from_hparams(source="speechbrain/tts-hifigan-ljspeech", savedir="tmpdir_vocoder")
->>>>>>> 479144c2
     >>> # Running the TTS
     >>> mel_output, mel_length, alignment = tacotron2.encode_text("Mary had a little lamb")
     >>> # Running Vocoder (spectrogram-to-waveform)
@@ -2812,23 +2798,13 @@
 
     Example
     -------
-<<<<<<< HEAD
-    >>> tmpdir_vocoder = getfixture('tmpdir') / "vocoder"
-    >>> hifi_gan = HIFIGAN.from_hparams(source="speechbrain/tts-hifigan-ljspeech", savedir=tmpdir_vocoder)
-=======
     >>> hifi_gan = HIFIGAN.from_hparams(source="speechbrain/tts-hifigan-ljspeech", savedir="tmpdir_vocoder")
->>>>>>> 479144c2
     >>> mel_specs = torch.rand(2, 80,298)
     >>> waveforms = hifi_gan.decode_batch(mel_specs)
 
     >>> # You can use the vocoder coupled with a TTS system
     >>>	# Intialize TTS (tacotron2)
-<<<<<<< HEAD
-    >>> tmpdir_tts = getfixture('tmpdir') / "tts"
-    >>>	tacotron2 = Tacotron2.from_hparams(source="speechbrain/tts-tacotron2-ljspeech", savedir=tmpdir_tts)
-=======
     >>>	tacotron2 = Tacotron2.from_hparams(source="speechbrain/tts-tacotron2-ljspeech", savedir="tmpdir_tts")
->>>>>>> 479144c2
     >>>	# Running the TTS
     >>>	mel_output, mel_length, alignment = tacotron2.encode_text("Mary had a little lamb")
     >>>	# Running Vocoder (spectrogram-to-waveform)
@@ -2880,11 +2856,7 @@
         audio can be saved by:
         >>> waveform = torch.rand(1, 666666)
         >>> sample_rate = 22050
-<<<<<<< HEAD
-        >>> torchaudio.save(str(getfixture('tmpdir') / "test.wav"), waveform, sample_rate)
-=======
         >>> torchaudio.save("test.wav", waveform, sample_rate)
->>>>>>> 479144c2
         """
         if self.first_call:
             self.hparams.generator.remove_weight_norm()
