--- conflicted
+++ resolved
@@ -118,14 +118,7 @@
         logger.info(MSG)
         try:
             fetched_file = huggingface_hub.hf_hub_download(
-<<<<<<< HEAD
-                repo_id=source,
-                filename=filename,
-                use_auth_token=use_auth_token,
-                revision=revision,
-=======
                 repo_id=source, filename=filename, use_auth_token=use_auth_token
->>>>>>> 479144c2
             )
         except HTTPError as e:
             if "404 Client Error" in str(e):
