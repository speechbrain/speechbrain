--- conflicted
+++ resolved
@@ -36,13 +36,9 @@
     out: torch.nn.Module
         the output layer (typically log_softmax)
     bos_token: int
-<<<<<<< HEAD
-        the index of teh Beginning-of-Sentence token
+        the index of the Beginning-of-Sentence token
     use_word_emb: bool
         whether or not to use word embedding
-=======
-        the index of the Beginning-of-Sentence token
->>>>>>> 1c3f8a26
     word_emb_enc: nn.Module
         a module to encode word embeddings
     """
