"""Library for the Resource-Efficient Sepformer.

Authors
 * Cem Subakan 2022
"""

import torch
import torch.nn as nn
from speechbrain.lobes.models.dual_path import select_norm
from speechbrain.lobes.models.transformer.Transformer import (
    TransformerEncoder,
    PositionalEncoding,
    get_lookahead_mask,
)
import speechbrain.nnet.RNN as SBRNN
import copy


EPS = torch.finfo(torch.get_default_dtype()).eps


class MemLSTM(nn.Module):
    """the Mem-LSTM of SkiM --
<<<<<<< HEAD

    Note: This is taken from the SkiM implementation in ESPNet toolkit and modified for compability with SpeechBrain.
=======
    Note: This is taken from the SkiM implementation in ESPNet toolkit and modified for compatibility with SpeechBrain.
>>>>>>> 1c3f8a26

    Arguments
    ---------
    hidden_size: int
        Dimension of the hidden state.
    dropout: float
        dropout ratio. Default is 0.
    bidirectional: bool
        Whether the LSTM layers are bidirectional.
        Default is False.
    mem_type: str
        'hc', 'h', 'c', or 'id'
        This controls whether the hidden (or cell) state of
        SegLSTM will be processed by MemLSTM.
        In 'id' mode, both the hidden and cell states will
        be identically returned.
    norm_type: str
        'gln', 'cln'
        This selects the type of normalization
        cln is for causal implementation

    Example
    -------
    >>> x = (torch.randn(1, 5, 64), torch.randn(1, 5, 64))
    >>> block = MemLSTM(64)
    >>> x = block(x, 5)
    >>> x[0].shape
    torch.Size([1, 5, 64])
    """

    def __init__(
        self,
        hidden_size,
        dropout=0.0,
        bidirectional=False,
        mem_type="hc",
        norm_type="cln",
    ):
        super().__init__()
        self.hidden_size = hidden_size
        self.bidirectional = bidirectional
        self.input_size = (int(bidirectional) + 1) * hidden_size
        self.mem_type = mem_type

        assert mem_type in [
            "hc",
            "h",
            "c",
            "id",
        ], f"only support 'hc', 'h', 'c' and 'id', current type: {mem_type}"

        if mem_type in ["hc", "h"]:
            self.h_net = SBRNNBlock(
                input_size=self.input_size,
                hidden_channels=self.hidden_size,
                num_layers=1,
                outsize=self.input_size,
                rnn_type="LSTM",
                dropout=dropout,
                bidirectional=bidirectional,
            )

            self.h_norm = select_norm(
                norm=norm_type, dim=self.input_size, shape=3, eps=EPS
            )
        if mem_type in ["hc", "c"]:
            self.c_net = SBRNNBlock(
                input_size=self.input_size,
                hidden_channels=self.hidden_size,
                num_layers=1,
                outsize=self.input_size,
                rnn_type="LSTM",
                dropout=dropout,
                bidirectional=bidirectional,
            )

            self.c_norm = select_norm(
                norm=norm_type, dim=self.input_size, shape=3, eps=EPS
            )

    def forward(self, hc, S):
        """The forward function for the memory RNN

        Arguments
        ---------
        hc : tuple
            (h, c), tuple of hidden and cell states from SegLSTM
            shape of h and c: (d, B*S, H)
                where d is the number of directions
                      B is the batchsize
                      S is the number chunks
                      H is the latent dimensionality
        S : int
            S is the number of chunks

        Returns
        -------
        ret_val : torch.Tensor
            The output of memory RNN
        """
        if self.mem_type == "id":
            ret_val = hc
        else:
            h, c = hc
            d, BS, H = h.shape
            B = BS // S
            h = h.transpose(1, 0).contiguous().view(B, S, d * H)  # B, S, dH
            c = c.transpose(1, 0).contiguous().view(B, S, d * H)  # B, S, dH
            if self.mem_type == "hc":
                h = h + self.h_norm(self.h_net(h).permute(0, 2, 1)).permute(
                    0, 2, 1
                )
                c = c + self.c_norm(self.c_net(c).permute(0, 2, 1)).permute(
                    0, 2, 1
                )
            elif self.mem_type == "h":
                h = h + self.h_norm(self.h_net(h).permute(0, 2, 1)).permute(
                    0, 2, 1
                )
                c = torch.zeros_like(c)
            elif self.mem_type == "c":
                h = torch.zeros_like(h)
                c = c + self.c_norm(self.c_net(c).permute(0, 2, 1)).permute(
                    0, 2, 1
                )

            h = h.view(B * S, d, H).transpose(1, 0).contiguous()
            c = c.view(B * S, d, H).transpose(1, 0).contiguous()
            ret_val = (h, c)

        if not self.bidirectional:
            # for causal setup
            causal_ret_val = []
            for x in ret_val:
                x_ = torch.zeros_like(x)
                x_[:, 1:, :] = x[:, :-1, :]
                causal_ret_val.append(x_)
            ret_val = tuple(causal_ret_val)

        return ret_val


class SegLSTM(nn.Module):
    """the Segment-LSTM of SkiM

    Note: This is taken from the SkiM implementation in ESPNet toolkit and modified for compatibility with SpeechBrain.

    Arguments
    ---------
    input_size: int,
        dimension of the input feature.
        The input should have shape (batch, seq_len, input_size).
    hidden_size: int,
        dimension of the hidden state.
    dropout: float,
        dropout ratio. Default is 0.
    bidirectional: bool,
        whether the LSTM layers are bidirectional.
        Default is False.
    norm_type: str
        One of gln, cln.
        This selects the type of normalization
        cln is for causal implementation.

    Example
    -------
    >>> x = torch.randn(3, 20, 64)
    >>> hc = None
    >>> seglstm = SegLSTM(64, 64)
    >>> y = seglstm(x, hc)
    >>> y[0].shape
    torch.Size([3, 20, 64])
    """

    def __init__(
        self,
        input_size,
        hidden_size,
        dropout=0.0,
        bidirectional=False,
        norm_type="cLN",
    ):
        super().__init__()

        self.input_size = input_size
        self.hidden_size = hidden_size
        self.num_direction = int(bidirectional) + 1

        self.lstm = nn.LSTM(
            input_size,
            hidden_size,
            1,
            batch_first=True,
            bidirectional=bidirectional,
        )
        self.dropout = nn.Dropout(p=dropout)
        self.proj = nn.Linear(hidden_size * self.num_direction, input_size)
        self.norm = select_norm(
            norm=norm_type, dim=input_size, shape=3, eps=EPS
        )

    def forward(self, input, hc):
        """The forward function of the Segment LSTM

        Arguments
        ---------
        input : torch.Tensor
            shape [B*S, T, H]
            where B is the batchsize
                  S is the number of chunks
                  T is the chunks size
                  H is the latent dimensionality
        hc : tuple
            tuple of hidden and cell states from SegLSTM
            shape of h and c: (d, B*S, H)
                where d is the number of directions
                      B is the batchsize
                      S is the number chunks
                      H is the latent dimensionality

        Returns
        -------
        output: torch.Tensor
            Output of Segment LSTM
        (h, c): tuple
            Same as hc input
        """
        B, T, H = input.shape

        if hc is None:
            # In fist input SkiM block, h and c are not available
            d = self.num_direction
            h = torch.zeros(d, B, self.hidden_size).to(input.device)
            c = torch.zeros(d, B, self.hidden_size).to(input.device)
        else:
            h, c = hc

        output, (h, c) = self.lstm(input, (h, c))
        output = self.dropout(output)
        output = self.proj(output.contiguous().view(-1, output.shape[2])).view(
            input.shape
        )
        output_norm = self.norm(output.permute(0, 2, 1)).permute(0, 2, 1)

        output = input + output_norm
        return output, (h, c)


class SBRNNBlock(nn.Module):
    """RNNBlock with output layer.

    Arguments
    ---------
    input_size : int
        Dimensionality of the input features.
    hidden_channels : int
        Dimensionality of the latent layer of the rnn.
    num_layers : int
        Number of the rnn layers.
    outsize : int
        Number of dimensions at the output of the linear layer
    rnn_type : str
        Type of the the rnn cell.
    dropout : float
        Dropout rate
    bidirectional : bool
        If True, bidirectional.

    Example
    -------
    >>> x = torch.randn(10, 100, 64)
    >>> rnn = SBRNNBlock(64, 100, 1, 128, bidirectional=True)
    >>> x = rnn(x)
    >>> x.shape
    torch.Size([10, 100, 128])
    """

    def __init__(
        self,
        input_size,
        hidden_channels,
        num_layers,
        outsize,
        rnn_type="LSTM",
        dropout=0,
        bidirectional=True,
    ):
        super().__init__()

        self.mdl = getattr(SBRNN, rnn_type)(
            hidden_channels,
            input_size=input_size,
            num_layers=num_layers,
            dropout=dropout,
            bidirectional=bidirectional,
        )
        rnn_outsize = 2 * hidden_channels if bidirectional else hidden_channels
        self.out = nn.Linear(rnn_outsize, outsize)

    def forward(self, x):
        """Returns the transformed output.

        Arguments
        ---------
        x : torch.Tensor
            [B, L, N]
            where, B = Batchsize,
                   N = number of filters
                   L = time points

        Returns
        -------
        out : torch.Tensor
            The transformed output.
        """
        rnn_out = self.mdl(x)[0]
        out = self.out(rnn_out)
        return out


class SBTransformerBlock_wnormandskip(nn.Module):
    """A wrapper for the SpeechBrain implementation of the transformer encoder.

    Arguments
    ---------
    num_layers : int
        Number of layers.
    d_model : int
        Dimensionality of the representation.
    nhead : int
        Number of attention heads.
    d_ffn : int
        Dimensionality of positional feed forward.
    input_shape : tuple
        Shape of input.
    kdim : int
        Dimension of the key (Optional).
    vdim : int
        Dimension of the value (Optional).
    dropout : float
        Dropout rate.
    activation : str
        Activation function.
    use_positional_encoding : bool
        If true we use a positional encoding.
    norm_before : bool
        Use normalization before transformations.
    attention_type : str
        Type of attention, default "regularMHA"
    causal : bool
        Whether to mask future information, default False
    use_norm : bool
        Whether to include norm in the block.
    use_skip : bool
        Whether to add skip connections in the block.
    norm_type : str
        One of "cln", "gln"

    Example
    -------
    >>> x = torch.randn(10, 100, 64)
    >>> block = SBTransformerBlock_wnormandskip(1, 64, 8)
    >>> x = block(x)
    >>> x.shape
    torch.Size([10, 100, 64])
    """

    def __init__(
        self,
        num_layers,
        d_model,
        nhead,
        d_ffn=2048,
        input_shape=None,
        kdim=None,
        vdim=None,
        dropout=0.1,
        activation="relu",
        use_positional_encoding=False,
        norm_before=False,
        attention_type="regularMHA",
        causal=False,
        use_norm=True,
        use_skip=True,
        norm_type="gln",
    ):
        super().__init__()
        self.use_positional_encoding = use_positional_encoding

        if activation == "relu":
            activation = nn.ReLU
        elif activation == "gelu":
            activation = nn.GELU
        else:
            raise ValueError("unknown activation")

        self.causal = causal

        self.mdl = TransformerEncoder(
            num_layers=num_layers,
            nhead=nhead,
            d_ffn=d_ffn,
            input_shape=input_shape,
            d_model=d_model,
            kdim=kdim,
            vdim=vdim,
            dropout=dropout,
            activation=activation,
            normalize_before=norm_before,
            causal=causal,
            attention_type=attention_type,
        )

        self.use_norm = use_norm
        self.use_skip = use_skip

        if use_norm:
            self.norm = select_norm(
                norm=norm_type, dim=d_model, shape=3, eps=EPS
            )

        if use_positional_encoding:
            self.pos_enc = PositionalEncoding(
                input_size=d_model, max_len=100000
            )

    def forward(self, x):
        """Returns the transformed output.

        Arguments
        ---------
        x : torch.Tensor
            Tensor shape [B, L, N],
            where, B = Batchsize,
                   L = time points
                   N = number of filters

        Returns
        -------
        out : torch.Tensor
            The transformed output.
        """
        src_mask = get_lookahead_mask(x) if self.causal else None

        if self.use_positional_encoding:
            pos_enc = self.pos_enc(x)
            out = self.mdl(x + pos_enc, src_mask=src_mask)[0]
        else:
            out = self.mdl(x, src_mask=src_mask)[0]

        if self.use_norm:
            out = self.norm(out.permute(0, 2, 1)).permute(0, 2, 1)
        if self.use_skip:
            out = out + x

        return out


class ResourceEfficientSeparationPipeline(nn.Module):
    """Resource Efficient Separation Pipeline Used for RE-SepFormer and SkiM

    Note: This implementation is a generalization of the ESPNET implementation of SkiM

    Arguments
    ---------
    input_size: int
        Dimension of the input feature.
        Input shape should be (batch, length, input_size)
    hidden_size: int
        Dimension of the hidden state.
    output_size: int
        Dimension of the output size.
    dropout: float
        Dropout ratio. Default is 0.
    num_blocks: int
        Number of basic SkiM blocks
    segment_size: int
        Segmentation size for splitting long features
    bidirectional: bool
        Whether the RNN layers are bidirectional.
    mem_type: str
        'hc', 'h', 'c', 'id' or None.
        This controls whether the hidden (or cell) state of SegLSTM
        will be processed by MemLSTM.
        In 'id' mode, both the hidden and cell states will
        be identically returned.
        When mem_type is None, the MemLSTM will be removed.
    norm_type: str
        One of gln or cln
        cln is for causal implementation.
    seg_model: class
        The model that processes the within segment elements
    mem_model: class
        The memory model that ensures continuity between the segments

    Example
    -------
    >>> x = torch.randn(10, 100, 64)
    >>> seg_mdl = SBTransformerBlock_wnormandskip(1, 64, 8)
    >>> mem_mdl = SBTransformerBlock_wnormandskip(1, 64, 8)
    >>> resepf_pipeline = ResourceEfficientSeparationPipeline(64, 64, 128, seg_model=seg_mdl, mem_model=mem_mdl)
    >>> out = resepf_pipeline.forward(x)
    >>> out.shape
    torch.Size([10, 100, 128])
    """

    def __init__(
        self,
        input_size,
        hidden_size,
        output_size,
        dropout=0.0,
        num_blocks=2,
        segment_size=20,
        bidirectional=True,
        mem_type="av",
        norm_type="gln",
        seg_model=None,
        mem_model=None,
    ):
        super().__init__()
        self.input_size = input_size
        self.output_size = output_size
        self.hidden_size = hidden_size
        self.segment_size = segment_size
        self.dropout = dropout
        self.num_blocks = num_blocks
        self.mem_type = mem_type
        self.norm_type = norm_type

        assert mem_type in [
            "hc",
            "h",
            "c",
            "id",
            "av",
            None,
        ], f"only support 'hc', 'h', 'c', 'id', 'av' and None, current type: {mem_type}"

        self.seg_model = nn.ModuleList([])
        for i in range(num_blocks):
            self.seg_model.append(copy.deepcopy(seg_model))

        if self.mem_type is not None:
            self.mem_model = nn.ModuleList([])
            for i in range(num_blocks - 1):
                self.mem_model.append(copy.deepcopy(mem_model))

        self.output_fc = nn.Sequential(
            nn.PReLU(), nn.Conv1d(input_size, output_size, 1)
        )

    def forward(self, input):
        """The forward function of the ResourceEfficientSeparationPipeline

        This takes in a tensor of size [B, (S*K), D]

        Arguments
        ---------
        input : torch.Tensor
                Tensor shape [B, (S*K), D],
                where, B = Batchsize,
                       S = Number of chunks
                       K = Chunksize
                       D = number of features

        Returns
        -------
        output : torch.Tensor
            The separated tensor.
        """
        B, T, D = input.shape

        input, rest = self._padfeature(input=input)
        input = input.view(B, -1, self.segment_size, D)  # B, S, K, D
        B, S, K, D = input.shape

        assert K == self.segment_size

        output = input.reshape(B * S, K, D)  # BS, K, D

        if self.mem_type == "av":
            hc = torch.zeros(
                output.shape[0], 1, output.shape[-1], device=output.device
            )
        else:
            hc = None

        for i in range(self.num_blocks):
            seg_model_type = type(self.seg_model[0]).__name__
            if seg_model_type == "SBTransformerBlock_wnormandskip":
                output = self.seg_model[i](output + hc)  # BS, K, D
            elif seg_model_type == "SegLSTM":
                output, hc = self.seg_model[i](output, hc)  # BS, K, D
            else:
                raise ValueError("Unsupported segment model class")

            if i < (self.num_blocks - 1):
                if self.mem_type == "av":
                    hc = output.mean(1).unsqueeze(0)
                    hc = self.mem_model[i](hc).permute(1, 0, 2)
                else:
                    hc = self.mem_model[i](hc, S)

        output = output.reshape(B, S * K, D)[:, :T, :]  # B, T, D
        output = self.output_fc(output.transpose(1, 2)).transpose(1, 2)

        return output

    def _padfeature(self, input):
        """
        Arguments
        ---------
        input : Tensor of size [B, T, D]
                    where B is Batchsize
                          T is the chunk length
                          D is the feature dimensionality

        Returns
        -------
        input : torch.Tensor
            Padded input
        rest : torch.Tensor
            Amount of padding
        """
        B, T, D = input.shape
        rest = self.segment_size - T % self.segment_size

        if rest > 0:
            input = torch.nn.functional.pad(input, (0, 0, 0, rest))
        return input, rest


class ResourceEfficientSeparator(nn.Module):
    """Resource Efficient Source Separator
    This is the class that implements RE-SepFormer

    Arguments
    ---------
    input_dim: int
        Input feature dimension
    causal: bool
        Whether the system is causal.
    num_spk: int
        Number of target speakers.
    nonlinear: class
        the nonlinear function for mask estimation,
        select from 'relu', 'tanh', 'sigmoid'
    layer: int
        number of blocks. Default is 2 for RE-SepFormer.
    unit: int
        Dimensionality of the hidden state.
    segment_size: int
        Chunk size for splitting long features
    dropout: float
        dropout ratio. Default is 0.
    mem_type: str
        'hc', 'h', 'c', 'id', 'av'  or None.
        This controls whether a memory representation will be used to ensure continuity between segments.
        In 'av' mode, the summary state is is calculated by simply averaging over the time dimension of each segment
        In 'id' mode, both the hidden and cell states
        will be identically returned.
        When mem_type is None, the memory model will be removed.
    seg_model: class
        The model that processes the within segment elements
    mem_model: class
        The memory model that ensures continuity between the segments

    Example
    -------
    >>> x = torch.randn(10, 64, 100)
    >>> seg_mdl = SBTransformerBlock_wnormandskip(1, 64, 8)
    >>> mem_mdl = SBTransformerBlock_wnormandskip(1, 64, 8)
    >>> resepformer = ResourceEfficientSeparator(64, num_spk=3, mem_type='av', seg_model=seg_mdl, mem_model=mem_mdl)
    >>> out = resepformer.forward(x)
    >>> out.shape
    torch.Size([3, 10, 64, 100])
    """

    def __init__(
        self,
        input_dim: int,
        causal: bool = True,
        num_spk: int = 2,
        nonlinear: str = "relu",
        layer: int = 3,
        unit: int = 512,
        segment_size: int = 20,
        dropout: float = 0.0,
        mem_type: str = "hc",
        seg_model=None,
        mem_model=None,
    ):
        super().__init__()

        self.num_spk = num_spk

        self.segment_size = segment_size

        if mem_type not in ("hc", "h", "c", "id", "av", None):
            raise ValueError("Not supporting mem_type={}".format(mem_type))

        self.model = ResourceEfficientSeparationPipeline(
            input_size=input_dim,
            hidden_size=unit,
            output_size=input_dim * num_spk,
            dropout=dropout,
            num_blocks=layer,
            bidirectional=(not causal),
            norm_type="cln" if causal else "gln",
            segment_size=segment_size,
            mem_type=mem_type,
            seg_model=seg_model,
            mem_model=mem_model,
        )

        if nonlinear not in ("sigmoid", "relu", "tanh"):
            raise ValueError("Not supporting nonlinear={}".format(nonlinear))

        self.nonlinear = {
            "sigmoid": torch.nn.Sigmoid(),
            "relu": torch.nn.ReLU(),
            "tanh": torch.nn.Tanh(),
        }[nonlinear]

    def forward(self, inpt: torch.Tensor):
        """Forward

        Arguments
        ---------
        inpt : torch.Tensor
            Encoded feature [B, T, N]

        Returns
        -------
        mask_tensor : torch.Tensor
        """

        inpt = inpt.permute(0, 2, 1)

        B, T, N = inpt.shape
        processed = self.model(inpt)  # B,T, N

        processed = processed.reshape(B, T, N, self.num_spk)
        masks = self.nonlinear(processed).unbind(dim=3)

        mask_tensor = torch.stack([m.permute(0, 2, 1) for m in masks])

        return mask_tensor<|MERGE_RESOLUTION|>--- conflicted
+++ resolved
@@ -21,12 +21,8 @@
 
 class MemLSTM(nn.Module):
     """the Mem-LSTM of SkiM --
-<<<<<<< HEAD
-
-    Note: This is taken from the SkiM implementation in ESPNet toolkit and modified for compability with SpeechBrain.
-=======
+
     Note: This is taken from the SkiM implementation in ESPNet toolkit and modified for compatibility with SpeechBrain.
->>>>>>> 1c3f8a26
 
     Arguments
     ---------
