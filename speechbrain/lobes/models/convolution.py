--- conflicted
+++ resolved
@@ -138,13 +138,6 @@
             self.convs.append(
                 torch.nn.Dropout(dropout), layer_name=f"dropout_{i}"
             )
-<<<<<<< HEAD
-            if norm is not None:
-                self.convs.append(norm)
-            self.convs.append(activation())
-            self.convs.append(torch.nn.Dropout(dropout))
-=======
->>>>>>> 10662430
 
         self.reduce_conv = None
         self.drop = None
