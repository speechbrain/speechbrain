"""Batch collation

Authors
  * Aku Rouhe 2020
"""
import collections
import torch
from speechbrain.utils.data_utils import mod_default_collate
from speechbrain.utils.data_utils import recursive_to
from speechbrain.utils.data_utils import batch_pad_right
from torch.utils.data._utils.collate import default_convert
from torch.utils.data._utils.pin_memory import (
    pin_memory as recursive_pin_memory,
)


PaddedData = collections.namedtuple("PaddedData", ["data", "lengths"])


class PaddedBatch:
    """Collate_fn when examples are dicts and have variable-length sequences.

    Different elements in the examples get matched by key.
    All numpy tensors get converted to Torch (PyTorch default_convert)
    Then, by default, all torch.Tensor valued elements get padded and support
    collective pin_memory() and to() calls.
    Regular Python data types are just collected in a list.

    Arguments
    ---------
    examples : list
        List of example dicts, as produced by Dataloader.
    padded_keys : list, None
        (Optional) List of keys to pad on. If None, pad all torch.Tensors
    device_prep_keys : list, None
        (Optional) Only these keys participate in collective memory pinning and moving with
        to().
        If None, defaults to all items with torch.Tensor values.
    padding_func : callable, optional
        Called with a list of tensors to be padded together. Needs to return
        two tensors: the padded data, and another tensor for the data lengths.
    padding_kwargs : dict
        (Optional) Extra kwargs to pass to padding_func. E.G. mode, value
    apply_default_convert : bool
        Whether to apply PyTorch default_convert (numpy to torch recursively,
        etc.) on all data. Default:True, usually does the right thing.
    nonpadded_stack : bool
        Whether to apply PyTorch-default_collate-like stacking on values that
        didn't get padded. This stacks if it can, but doesn't error out if it
        cannot. Default:True, usually does the right thing.

    Example
    -------
    >>> batch = PaddedBatch([
    ...     {"id": "ex1", "foo": torch.Tensor([1.])},
    ...     {"id": "ex2", "foo": torch.Tensor([2., 1.])}])
    >>> # Attribute or key-based access:
    >>> batch.id
    ['ex1', 'ex2']
    >>> batch["id"]
    ['ex1', 'ex2']
    >>> # torch.Tensors get padded
    >>> type(batch.foo)
    <class 'speechbrain.dataio.batch.PaddedData'>
    >>> batch.foo.data
    tensor([[1., 0.],
            [2., 1.]])
    >>> batch.foo.lengths
    tensor([0.5000, 1.0000])
    >>> # Batch supports collective operations:
    >>> _ = batch.to(dtype=torch.half)
    >>> batch.foo.data
    tensor([[1., 0.],
            [2., 1.]], dtype=torch.float16)
    >>> batch.foo.lengths
    tensor([0.5000, 1.0000], dtype=torch.float16)
    >>> # Numpy tensors get converted to torch and padded as well:
    >>> import numpy as np
    >>> batch = PaddedBatch([
    ...     {"wav": np.asarray([1,2,3,4])},
    ...     {"wav": np.asarray([1,2,3])}])
    >>> batch.wav  # +ELLIPSIS
    PaddedData(data=tensor([[1, 2,...
    >>> # Basic stacking collation deals with non padded data:
    >>> batch = PaddedBatch([
    ...     {"spk_id": torch.tensor([1]), "wav": torch.tensor([.1,.0,.3])},
    ...     {"spk_id": torch.tensor([2]), "wav": torch.tensor([.2,.3,-.1])}],
    ...     padded_keys=["wav"])
    >>> batch.spk_id
    tensor([[1],
            [2]])
    >>> # And some data is left alone:
    >>> batch = PaddedBatch([
    ...     {"text": ["Hello"]},
    ...     {"text": ["How", "are", "you?"]}])
    >>> batch.text
    [['Hello'], ['How', 'are', 'you?']]

    """

    def __init__(
        self,
        examples,
        padded_keys=None,
        device_prep_keys=None,
        padding_func=batch_pad_right,
        padding_kwargs={},
        apply_default_convert=True,
        nonpadded_stack=True,
    ):
        self.__length = len(examples)
        self.__keys = list(examples[0].keys())
        self.__padded_keys = []
        self.__device_prep_keys = []
        for key in self.__keys:
            values = [example[key] for example in examples]
            # Default convert usually does the right thing (numpy2torch etc.)
            if apply_default_convert:
                values = default_convert(values)
            if (padded_keys is not None and key in padded_keys) or (
                padded_keys is None and isinstance(values[0], torch.Tensor)
            ):
                # Padding and PaddedData
                self.__padded_keys.append(key)
                padded = PaddedData(*padding_func(values, **padding_kwargs))
                setattr(self, key, padded)
            else:
                # Default PyTorch collate usually does the right thing
                # (convert lists of equal sized tensors to batch tensors, etc.)
                if nonpadded_stack:
                    values = mod_default_collate(values)
                setattr(self, key, values)
            if (device_prep_keys is not None and key in device_prep_keys) or (
                device_prep_keys is None and isinstance(values[0], torch.Tensor)
            ):
                self.__device_prep_keys.append(key)

    def __len__(self):
        return self.__length

    def __getitem__(self, key):
        if key in self.__keys:
            return getattr(self, key)
        else:
            raise KeyError(f"Batch doesn't have key: {key}")

    def __iter__(self):
        """Iterates over the different elements of the batch.

        Example
        -------
        >>> batch = PaddedBatch([
        ...     {"id": "ex1", "val": torch.Tensor([1.])},
        ...     {"id": "ex2", "val": torch.Tensor([2., 1.])}])
        >>> ids, vals = batch
        >>> ids
        ['ex1', 'ex2']
        """
        return iter((getattr(self, key) for key in self.__keys))

    def pin_memory(self):
        """In-place, moves relevant elements to pinned memory."""
        for key in self.__device_prep_keys:
            value = getattr(self, key)
            pinned = recursive_pin_memory(value)
            setattr(self, key, pinned)
        return self

    def to(self, *args, **kwargs):
        """In-place move/cast relevant elements.

        Passes all arguments to torch.Tensor.to, see its documentation.
        """
        for key in self.__device_prep_keys:
            value = getattr(self, key)
            moved = recursive_to(value, *args, **kwargs)
            setattr(self, key, moved)
        return self

    def at_position(self, pos):
        """Fetch an item by its position in the batch."""
        key = self.__keys[pos]
        return getattr(self, key)

<<<<<<< HEAD
    def as_dict(self):
        """Converts this padded batch to a dictioanry"""
        return {key: self._get_raw_data(key) for key in self.__keys}

    def _get_raw_data(self, key):
        """Returns the raw value (Torch tensor, list, scalar, etc)
        corresponding to the data element"""
        value = getattr(self, key)
        return getattr(value, "data", value)
=======
    @property
    def batchsize(self):
        return self.__length


class BatchsizeGuesser:
    """Try to figure out the batchsize, but never error out

    If this cannot figure out anything else, will fallback to guessing 1

    Example
    -------
    >>> guesser = BatchsizeGuesser()
    >>> # Works with simple tensors:
    >>> guesser(torch.randn((2,3)))
    2
    >>> # Works with sequences of tensors:
    >>> guesser((torch.randn((2,3)), torch.randint(high=5, size=(2,))))
    2
    >>> # Works with PaddedBatch:
    >>> guesser(PaddedBatch([{"wav": [1.,2.,3.]}, {"wav": [4.,5.,6.]}]))
    2
    >>> guesser("Even weird non-batches have a fallback")
    1

    """

    def __init__(self):
        self.method = None

    def __call__(self, batch):
        try:
            return self.method(batch)
        except:  # noqa: E722
            return self.find_suitable_method(batch)

    def find_suitable_method(self, batch):
        """Try the different methods and note which worked"""
        try:
            bs = self.attr_based(batch)
            self.method = self.attr_based
            return bs
        except:  # noqa: E722
            pass
        try:
            bs = self.torch_tensor_bs(batch)
            self.method = self.torch_tensor_bs
            return bs
        except:  # noqa: E722
            pass
        try:
            bs = self.len_of_first(batch)
            self.method = self.len_of_first
            return bs
        except:  # noqa: E722
            pass
        try:
            bs = self.len_of_iter_first(batch)
            self.method = self.len_of_iter_first
            return bs
        except:  # noqa: E722
            pass
        # Last ditch fallback:
        bs = self.fallback(batch)
        self.method = self.fallback(batch)
        return bs

    def attr_based(self, batch):
        return batch.batchsize

    def torch_tensor_bs(self, batch):
        return batch.shape[0]

    def len_of_first(self, batch):
        return len(batch[0])

    def len_of_iter_first(self, batch):
        return len(next(iter(batch)))

    def fallback(self, batch):
        return 1
>>>>>>> 84add25d
<|MERGE_RESOLUTION|>--- conflicted
+++ resolved
@@ -182,7 +182,6 @@
         key = self.__keys[pos]
         return getattr(self, key)
 
-<<<<<<< HEAD
     def as_dict(self):
         """Converts this padded batch to a dictioanry"""
         return {key: self._get_raw_data(key) for key in self.__keys}
@@ -192,7 +191,6 @@
         corresponding to the data element"""
         value = getattr(self, key)
         return getattr(value, "data", value)
-=======
     @property
     def batchsize(self):
         return self.__length
@@ -273,5 +271,4 @@
         return len(next(iter(batch)))
 
     def fallback(self, batch):
-        return 1
->>>>>>> 84add25d
+        return 1