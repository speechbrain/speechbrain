--- conflicted
+++ resolved
@@ -3,17 +3,13 @@
 
 Author
 ------
-Mirco Ravanelli, Ju-Chieh Chou 2020
+Mirco Ravanelli 2020
 """
 
 import torch
 import logging
 import torch.nn as nn
-<<<<<<< HEAD
-from speechbrain.data_io.data_io import append_eos_token
-=======
-from speechbrain.data_io.data_io import length_to_mask
->>>>>>> 233d1979
+from speechbrain.data_io.data_io import length_to_mask, append_eos_token
 
 logger = logging.getLogger(__name__)
 
@@ -31,13 +27,7 @@
         "ctc": connectionist temporal classification, this loss sums
             up all the possible alignments between targets and predictions.
         "error": classification error.
-<<<<<<< HEAD
-    avoid_pad: bool
-        when True, the time steps corresponding to zero-padding
-        are not included in the cost function computation.
-=======
         "wer": word error rate, computed with the edit distance algorithm.
->>>>>>> 233d1979
     allow_lab_diff: int
         the number of tolerated differences between the label
         and prediction lengths. Minimal differences can be tolerated and
@@ -61,36 +51,27 @@
     """
 
     def __init__(
-<<<<<<< HEAD
         self,
         cost_type,
-        avoid_pad=None,
         allow_lab_diff=3,
         blank_index=None,
         eos_index=None,
+        append_eos=False,
         label_smoothing=0.0,
-=======
-        self, cost_type, allow_lab_diff=3, blank_index=None,
->>>>>>> 233d1979
     ):
         super().__init__()
         self.allow_lab_diff = allow_lab_diff
-<<<<<<< HEAD
+        self.cost_type = cost_type
+        self.append_eos = append_eos
         self.label_smoothing = label_smoothing
-=======
-        self.cost_type = cost_type
->>>>>>> 233d1979
+        if self.append_eos:
+            self.eos_index = eos_index
 
         if cost_type == "nll":
             self.cost = torch.nn.NLLLoss(reduction="none")
 
-<<<<<<< HEAD
-            elif cost == "error":
-                self.costs.append(self._compute_error)
-=======
         if cost_type == "error":
             self.cost = self._compute_error
->>>>>>> 233d1979
 
         if cost_type == "mse":
             self.cost = nn.MSELoss(reduction="none")
@@ -104,13 +85,6 @@
             self.blank_index = blank_index
             self.cost = nn.CTCLoss(blank=self.blank_index)
 
-            if cost == "seq_nll":
-                if eos_index is None:
-                    raise ValueError("Must pass eos index for seq_nll")
-                self.eos_index = eos_index
-                self.costs.append(nn.NLLLoss())
-                self.avoid_pad[cost_index] = True
-
     def forward(self, prediction, target, lengths):
         """Returns the cost function given predictions and targets.
 
@@ -121,18 +95,21 @@
         target : torch.Tensor
             tensor containing the targets
         lengths : torch.Tensor
-            tensor containing the relative lengths of each sentence.
+            tensor containing the relative lengths of each sentence
         """
 
         # Check on input and label shapes
-<<<<<<< HEAD
-        if "ctc" not in self.cost_type and "seq_nll" not in self.cost_type:
-=======
         self._check_inp(prediction, target, lengths)
 
         # Computing actual target and prediction lengths
         pred_len, target_len = self._compute_len(prediction, target, lengths)
         target = target.to(prediction.device)
+
+        if self.append_eos:
+            target = append_eos_token(
+                target, target_len, eos_index=self.eos_index
+            )
+            pred_len = target_len = target_len + 1
 
         if self.cost_type == "ctc":
             target = target.int()
@@ -157,7 +134,13 @@
             if self.cost_type in ["mse", "l1"]:
                 mask = mask.unsqueeze(2).repeat(1, 1, target.shape[2])
 
-            loss = self.cost(prediction, target) * mask
+            loss = self.cost(prediction, target)
+            if self.label_smoothing > 0 and self.cost_type == "nll":
+                loss_reg = -torch.mean(prediction, dim=-1)
+                loss = (
+                    1 - self.label_smoothing
+                ) * loss + self.label_smoothing * loss_reg
+
             loss = torch.sum(loss * mask) / torch.sum(mask)
 
         return loss
@@ -175,8 +158,7 @@
             tensor containing the relative lengths of each sentence
         """
 
-        if self.cost_type != "ctc":
->>>>>>> 233d1979
+        if self.cost_type != "ctc" and not self.append_eos:
 
             # Shapes cannot be too different (max 3 time steps)
             diff = abs(prediction.shape[1] - target.shape[1])
@@ -190,7 +172,7 @@
                 logger.error(err_msg, exc_info=True)
             prediction = prediction[:, 0 : target.shape[1], :]
 
-        elif "ctc" in self.cost_type:
+        elif self.cost_type == "ctc":
 
             if not isinstance(lengths, list):
                 err_msg = (
@@ -199,132 +181,6 @@
                 )
 
                 logger.error(err_msg, exc_info=True)
-
-<<<<<<< HEAD
-        elif "seq_nll" in self.cost_type:
-
-            lab_lengths = lengths * target.shape[1]
-            lab_lengths = torch.round(lab_lengths).int()
-            target = append_eos_token(
-                target, lab_lengths, eos_index=self.eos_index
-            )
-
-        target = target.to(prediction.device)
-
-        # Regression case
-        reshape = True
-
-        if len(prediction.shape) == len(target.shape):
-            reshape = False
-        out_costs = []
-        for i, cost in enumerate(self.costs):
-
-            # Managing avoid_pad to avoid adding costs of padded time steps
-            if self.avoid_pad[i]:
-
-                # Getting the number of sentences in the minibatch
-                N_snt = prediction.shape[0]
-
-                # Loss initialization
-                loss = 0
-
-                # Loop over all the sentences of the minibatch
-                for j in range(N_snt):
-
-                    # Selecting sentence
-                    prob_curr = prediction[j]
-                    lab_curr = target[j]
-
-                    # Avoiding padded time steps
-                    actual_size = int(
-                        torch.round(lengths[j] * lab_curr.shape[0])
-                    )
-
-                    if self.cost_type[i] == "seq_nll":
-                        # the <eos> token has been added
-                        actual_size = (
-                            int(
-                                torch.round(
-                                    lengths[j] * (lab_curr.shape[0] - 1)
-                                )
-                            )
-                            + 1
-                        )
-
-                    prob_curr = prob_curr.narrow(0, 0, actual_size)
-                    lab_curr = lab_curr.narrow(0, 0, actual_size)
-
-                    if reshape:
-                        lab_curr = lab_curr.long()
-
-                    # Loss accumulation
-                    if self.label_smoothing == 0:
-                        loss = loss + cost(prob_curr, lab_curr)
-                    else:
-                        if "nll" in self.cost_type[i]:
-                            loss_reg = -prob_curr.mean()
-                            loss = (
-                                loss
-                                + (1 - self.label_smoothing)
-                                * cost(prob_curr, lab_curr)
-                                + self.label_smoothing * loss_reg
-                            )
-                        else:
-                            raise ValueError(
-                                "Label smoothing can only be used for nll and seq_nll loss."
-                            )
-
-                # Loss averaging
-                loss = loss / N_snt
-
-                # Appending current loss
-                out_costs.append(loss)
-
-            # Managing case in which we also include the cost of padded steps.
-            # This can be use when the number of padding elements is small
-            # (e.g, when we sort the sentences before creating the batches)
-            else:
-
-                # Reshaping
-                prob_curr = prediction
-                lab_curr = target
-
-                # Managing ctc cost for sequence-to-sequence learning
-                if self.cost_type[i] == "ctc":
-
-                    # Cast lab_curr to int32 for using Cudnn computation
-                    # In the case of using CPU training, int type is mondatory.
-                    lab_curr = lab_curr.int()
-
-                    # Permuting output probs
-                    prob_curr = prob_curr.transpose(0, 1)
-
-                    # Getting the actual lengths
-                    input_lengths = torch.round(
-                        lengths[0] * prob_curr.shape[0]
-                    ).int()
-                    lab_lengths = lengths[1] * target.shape[1]
-                    lab_lengths = torch.round(lab_lengths).int()
-
-                    # Compute CTC loss
-                    ctc_cost = cost(
-                        prob_curr, lab_curr, input_lengths, lab_lengths
-                    )
-
-                    out_costs.append(ctc_cost)
-
-                else:
-
-                    # Reshaping tensors when needed
-                    if reshape:
-                        lab_curr = target.reshape(
-                            target.shape[0] * target.shape[1]
-                        ).long()
-=======
-            # Regression case (no reshape)
-            self.reshape = True
-            if len(prediction.shape) == len(target.shape):
-                self.reshape = False
 
     def _compute_len(self, prediction, target, lengths):
         """Compute the actual length of prediction and targets given
@@ -338,7 +194,6 @@
             tensor containing the targets
         lengths : torch.Tensor
             tensor containing the relative lengths of each sentence
->>>>>>> 233d1979
 
         Returns
         -------
