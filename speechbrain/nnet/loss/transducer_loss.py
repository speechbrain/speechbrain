--- conflicted
+++ resolved
@@ -340,10 +340,6 @@
     def forward(self, logits, labels, T, U):
         """Computes the transducer loss."""
         # Transducer.apply function take log_probs tensor.
-<<<<<<< HEAD
-        log_probs = logits.log_softmax(-1)
-        return self.loss(log_probs, labels, T, U, self.blank, self.reduction)
-=======
         if all(t.is_cuda for t in (logits, labels, T, U)):
             log_probs = logits.log_softmax(-1)
             return self.loss(
@@ -352,5 +348,4 @@
         else:
             raise ValueError(
                 f"Found inputs tensors to be on {[logits.device, labels.device, T.device, U.device]} while needed to be on a 'cuda' device to use the transducer loss."
-            )
->>>>>>> e60037c9
+            )