--- conflicted
+++ resolved
@@ -38,13 +38,9 @@
     white_noise_mu: float = 0.0
     white_noise_var: float = 1e-7
     rir_add: bool = False
-<<<<<<< HEAD
     rir_files: Optional[list] = None  # RIR waveforms
-=======
-    rir_files: list = field(default_factory=list)  # RIR waveforms
     min_source_len: int = 32000
     max_source_len: int = 64000
->>>>>>> 92dc8166
 
     @classmethod
     def from_hparams(cls, hparams):
