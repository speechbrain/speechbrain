"""Core SpeechBrain code for running experiments.

Authors
 * Peter Plantinga 2020
"""

import os
import sys
import torch
import shutil
import logging
import inspect
import argparse
import subprocess
import ruamel.yaml
import speechbrain as sb
import torch.distributed as dist
from io import StringIO
from datetime import date
from enum import Enum, auto
from tqdm.contrib import tqdm
from types import SimpleNamespace
from torch.nn.parallel import DistributedDataParallel as DDP

logger = logging.getLogger(__name__)
DEFAULT_LOG_CONFIG = os.path.dirname(os.path.abspath(__file__))
DEFAULT_LOG_CONFIG = os.path.join(DEFAULT_LOG_CONFIG, "log-config.yaml")


def create_experiment_directory(
    experiment_directory,
    hyperparams_to_save=None,
    overrides={},
    log_config=DEFAULT_LOG_CONFIG,
    save_env_desc=True,
):
    """Create the output folder and relevant experimental files.

    Arguments
    ---------
    experiment_directory : str
        The place where the experiment directory should be created.
    hyperparams_to_save : str
        A filename of a yaml file representing the parameters for this
        experiment. If passed, references are resolved and the result is
        written to a file in the experiment directory called "hyperparams.yaml"
    overrides : dict
        A mapping of replacements made in the yaml file, to save in yaml.
    log_config : str
        A yaml filename containing configuration options for the logger.
    save_env_desc : bool
        If True, an environment state description is saved to the experiment
        directory, in a file called env.log in the experiment directory
    """
    if not os.path.isdir(experiment_directory):
        os.makedirs(experiment_directory)

    # Write the parameters file
    if hyperparams_to_save is not None:
        hyperparams_filename = os.path.join(
            experiment_directory, "hyperparams.yaml"
        )
        with open(hyperparams_to_save) as f:
            resolved_yaml = sb.resolve_references(f, overrides)
        with open(hyperparams_filename, "w") as w:
            print("# Generated %s from:" % date.today(), file=w)
            print("# %s" % os.path.abspath(hyperparams_to_save), file=w)
            print("# yamllint disable", file=w)
            shutil.copyfileobj(resolved_yaml, w)

    # Copy executing file to output directory
    module = inspect.getmodule(inspect.currentframe().f_back)
    if module is not None:
        callingfile = os.path.realpath(module.__file__)
        shutil.copy(callingfile, experiment_directory)

    # Log exceptions to output automatically
    log_file = os.path.join(experiment_directory, "log.txt")
    logger_overrides = {"handlers": {"file_handler": {"filename": log_file}}}
    sb.setup_logging(log_config, logger_overrides)
    sys.excepthook = _logging_excepthook

    # Log beginning of experiment!
    logger.info("Beginning experiment!")
    logger.info(f"Experiment folder: {experiment_directory}")
    commit_hash = subprocess.check_output(["git", "describe", "--always"])
    logger.debug("Commit hash: '%s'" % commit_hash.decode("utf-8").strip())

    # Save system description:
    if save_env_desc:
        description_str = sb.get_environment_description()
        with open(os.path.join(experiment_directory, "env.log"), "w") as fo:
            fo.write(description_str)


def _logging_excepthook(exc_type, exc_value, exc_traceback):
    """Interrupt exception raising to log the error."""
    logger.error("Exception:", exc_info=(exc_type, exc_value, exc_traceback))


def parse_arguments(arg_list):
    r"""Parse command-line arguments to the experiment.

    Arguments
    ---------
    arg_list: list
        a list of arguments to parse, most often from `sys.argv[1:]`

    Returns
    -------
    param_file : str
        The location of the parameters file.
    overrides : str
        The yaml-formatted overrides, to pass to ``load_extended_yaml``.

    Example
    -------
    >>> argv = ['hyperparams.yaml', '--seed', '10']
    >>> filename, overrides = parse_arguments(argv)
    >>> filename
    'hyperparams.yaml'
    >>> overrides
    'seed: 10\n'
    """
    parser = argparse.ArgumentParser(
        description="Run a SpeechBrain experiment",
    )
    parser.add_argument(
        "param_file",
        help="a yaml-formatted file using the extended YAML syntax "
        "defined by SpeechBrain.",
    )
    parser.add_argument(
        "--yaml_overrides",
        help="A yaml-formatted string representing a dictionary of "
        "overrides to the parameters in the param file. The keys of "
        "the dictionary can use dots to represent levels in the yaml "
        'hierarchy. For example: "{model.param1: value1}" would '
        "override the param1 parameter of the model node.",
    )
    parser.add_argument(
        "--output_folder",
        help="A folder for storing all experiment-related outputs.",
    )
    parser.add_argument(
        "--data_folder", help="A folder containing the data used for training",
    )
    parser.add_argument(
        "--save_folder",
        help="A folder for storing checkpoints that allow restoring "
        "progress for testing or re-starting training.",
    )
    parser.add_argument(
        "--seed",
        type=int,
        help="A random seed to reproduce experiments on the same machine",
    )
    parser.add_argument(
        "--log_config",
        help="A file storing the configuration options for logging",
    )

    # Ignore items that are "None", they were not passed
    parsed_args = vars(parser.parse_args(arg_list))

    param_file = parsed_args["param_file"]
    del parsed_args["param_file"]

    # Convert yaml_overrides to dictionary
    yaml_overrides = ""
    if parsed_args["yaml_overrides"] is not None:
        yaml_overrides = parsed_args["yaml_overrides"]
        del parsed_args["yaml_overrides"]

    # Only return non-empty items
    items = {k: v for k, v in parsed_args.items() if v is not None}

    # Convert to string and append to overrides
    ruamel_yaml = ruamel.yaml.YAML()
    overrides = ruamel_yaml.load(yaml_overrides) or {}
    sb.recursive_update(overrides, items)
    yaml_stream = StringIO()
    ruamel_yaml.dump(overrides, yaml_stream)

    return param_file, yaml_stream.getvalue()


def ddp_init(rank, brain, args):
    print(f"Process {rank} reporting in!")
    os.environ["MASTER_ADDR"] = "localhost"
    os.environ["MASTER_PORT"] = "12321"
    dist.init_process_group(
        backend="nccl", world_size=brain.ddp_procs, rank=rank
    )
    brain.device = rank
    brain.root_process = rank == 0

    # force the models to start and remain synchronized
    torch.backends.cudnn.deterministic = True
    torch.backends.cudnn.benchmark = False

    args = list(args)
    sampler = torch.utils.data.DistributedSampler
    args[1] = args[1](sampler, brain.ddp_procs, rank=rank)
    args[2] = args[2](sampler, brain.ddp_procs, rank=rank)

    # Wrap modules with DDP
    for name, hparam in brain.hparams.__dict__.items():
        if isinstance(hparam, torch.nn.Module):
            hparam = torch.nn.SyncBatchNorm.convert_sync_batchnorm(hparam)
            hparam = hparam.to(rank)
            if any(p.requires_grad for p in hparam.parameters()):
                hparam = DDP(hparam, device_ids=[rank])
                setattr(brain.hparams, name, hparam)

    brain._fit(*args)


class Stage(Enum):
    """Simple enum to track stage of experiments."""

    TRAIN = auto()
    VALID = auto()
    TEST = auto()


class Brain:
    r"""Brain class abstracts away the details of data loops.

    The primary purpose of the `Brain` class is the implementation of
    the ``fit()`` method, which iterates epochs and datasets for the
    purpose of "fitting" a set of modules to a set of data.

    In order to use the ``fit()`` method, one should sub-class the ``Brain``
    class and override any methods for which the default behavior does not
    match the use case. For a simple use case (e.g. training a single model
    with a single dataset) the only methods that need to be overridden are:

    * ``compute_forward()``
    * ``compute_objectives()``

    The example below illustrates how overriding these two methods is done.

    For more complicated use cases, such as multiple modules that need to
    be updated, the following methods can be overridden:

    * ``fit_batch()``
    * ``evaluate_batch()``

    Arguments
    ---------
    hparams : dict
        Each key:value pair should consist of a string key and a hyperparameter
        that is used within the overridden methods. The hyperparameters can
        be any python object, including torch modules which will be moved
        to the device specified in the ``device`` argument. These will
        be accessible via an ``hparams`` attribute, using "dot" notation:
        e.g. self.hparams.model(x)
    opt_class : torch.optim class
        A torch optimizer constructor that has takes only the list of
        parameters (e.g. a lambda or partial function definition). By default,
        this will be passed all modules in ``modules`` at the
        beginning of the ``fit()`` method. This behavior can be changed
        by overriding the ``configure_optimizers()`` method.
    modules : dict of str:torch.nn.Module pairs
        These modules are passed to the optimizier by default if they have
        trainable parameters, and will have train()/eval() called on them.
    jit_module_keys : list of str
        keys from the dictionary passed to ``modules`` to compile with
        ``torch.jit.script``.
    checkpointer : speechbrain.Checkpointer
        By default, this will be used to load checkpoints, and will have the
        optimizer added to continue training if interrupted.
    device : str
        The location for performing computations.
    ddp_procs : int
        Number of processes to use with torch's ``DistributedDataParallel``.
        if passed, this will assume there is one GPU per process.
    auto_mix_prec: bool
        If True, automatic mixed-precision is used. Activate it only with cuda.

    Example
    -------
    >>> from torch.optim import SGD
    >>> class SimpleBrain(Brain):
    ...     def compute_forward(self, x, stage):
    ...         return self.modules.model(x)
    ...     def compute_objectives(self, predictions, targets, stage):
    ...         return torch.nn.functional.l1_loss(predictions, targets)
    >>> model = torch.nn.Linear(in_features=10, out_features=10)
    >>> brain = SimpleBrain({"model": model}, opt_class=lambda x: SGD(x, 0.1))
    >>> brain.fit(range(1), ([torch.rand(10, 10), torch.rand(10, 10)],))
    """

    def __init__(
        self,
        modules=None,
        opt_class=None,
        hparams=None,
        jit_module_keys=None,
        checkpointer=None,
        device="cpu",
        ddp_procs=0,
        auto_mix_prec=False,
    ):
        self.opt_class = opt_class
        self.jit_module_keys = jit_module_keys
        self.checkpointer = checkpointer
        self.device = device
        self.ddp_procs = ddp_procs
        self.auto_mix_prec = auto_mix_prec

        self.root_process = True
        self.modules = torch.nn.ModuleDict(modules).to(self.device)

        # Make hyperparams available with simple "dot" notation
        if hparams is not None:
            self.hparams = SimpleNamespace(**hparams)

        # Automatic mixed precision init
        if self.auto_mix_prec:
            self.scaler = torch.cuda.amp.GradScaler()

        # List parameter count for the user
        total_params = sum(
            p.numel() for p in self.modules.parameters() if p.requires_grad
        )
        if total_params > 0:
            clsname = self.__class__.__name__
            fmt_num = sb.format_order_of_magnitude(total_params)
            logger.info(f"{fmt_num} trainable parameters in {clsname}")

    def compute_forward(self, x, stage):
        """Forward pass, to be overridden by sub-classes.

        Arguments
        ---------
        x : torch.Tensor or list of tensors
            The input tensor or tensors for processing.
        stage : Stage
            The stage of the experiment: Stage.TRAIN, Stage.VALID, Stage.TEST

        Returns
        -------
        torch.Tensor
            A tensor representing the outputs after all processing is complete.
        """
        raise NotImplementedError

    def compute_objectives(self, predictions, targets, stage):
        """Compute loss, to be overridden by sub-classes.

        Arguments
        ---------
        predictions : torch.Tensor or list of tensors
            The output tensor or tensors to evaluate.
        targets : torch.Tensor or list of tensors
            The gold standard to use for evaluation.
        stage : Stage
            The stage of the experiment: Stage.TRAIN, Stage.VALID, Stage.TEST

        Returns
        -------
        loss : torch.Tensor
            A tensor with the computed loss
        """
        raise NotImplementedError

    def on_stage_start(self, stage, epoch=None):
        """Gets called when a stage starts.

        Useful for defining class variables used during the stage.

        Arguments
        ---------
        stage : Stage
            The stage of the experiment: Stage.TRAIN, Stage.VALID, Stage.TEST
        epoch : int
            The current epoch count.
        """
        pass

    def on_stage_end(self, stage, stage_loss, epoch=None):
        """Gets called at the end of a stage.

        Arguments
        ---------
        stage : Stage
            The stage of the experiment: Stage.TRAIN, Stage.VALID, Stage.TEST
        stage_loss : float
            The average loss over the completed stage.
        epoch : int
            The current epoch count.
        """
        pass

    def on_fit_start(self):
        """Gets called at the beginning of ``fit()``, on multiple processes
        if ddp_procs is more than 0.

        Default implementation compiles the jit modules, initializes
        optimizers, and loads the latest checkpoint to resume training.
        """
        # Run this *after* mp.spawn since jit modules cannot be pickled.
        self.compile_jit()

        # Initialize optimizers after parameters are configured
        self.init_optimizers()

        # Load latest checkpoint to resume training if interrupted
        if self.checkpointer is not None:
            self.checkpointer.recover_if_possible()

    def init_optimizers(self):
        """Called during ``on_fit_start()``, initialize optimizers
        after parameters are fully configured (e.g. DDP, jit).

        The default implementation of this method depends on an optimizer
        class being passed at initialization that takes only a list
        of parameters (e.g. a lambda or a partial function definition).
        This creates a single optimizer that optimizes all trainable params.

        Override this class if there are multiple optimizers.
        """
        if self.opt_class is not None:
            self.optimizer = self.opt_class(self.modules.parameters())

            if self.checkpointer is not None:
                self.checkpointer.add_recoverable("optimizer", self.optimizer)

    def on_evaluate_start(self, max_key=None, min_key=None):
        """Gets called at the beginning of ``evaluate()``

        Default implementation loads the best-performing checkpoint for
        evaluation, based on stored metrics.

        Arguments
        ---------
        max_key : str
            Key to use for finding best checkpoint (higher is better).
            By default, passed to ``self.checkpointer.recover_if_possible()``.
        min_key : str
            Key to use for finding best checkpoint (lower is better).
            By default, passed to ``self.checkpointer.recover_if_possible()``.
        """

        # Recover best checkpoint for evaluation
        if self.checkpointer is not None:
            self.checkpointer.recover_if_possible(
                max_key=max_key, min_key=min_key
            )

    def fit_batch(self, batch):
        """Fit one batch, override to do multiple updates.

        The default impementation depends on a few methods being defined
        with a particular behavior:

        * ``compute_forward()``
        * ``compute_objectives()``

        Also depends on having optimizers passed at initialization.

        Arguments
        ---------
        batch : list of torch.Tensors
            batch of data to use for training. Default implementation assumes
            this batch has two elements: inputs and targets.

        Returns
        -------
        detached loss
        """
        inputs, labels = batch

        # Managing automatic mixed precision
        if self.auto_mix_prec:
            with torch.cuda.amp.autocast():
                outputs = self.compute_forward(inputs, Stage.TRAIN)
                loss = self.compute_objectives(outputs, labels, Stage.TRAIN)
                self.scaler.scale(loss).backward()
                self.scaler.step(self.optimizer)
                self.optimizer.zero_grad()
                self.scaler.update()
        else:
            outputs = self.compute_forward(inputs, Stage.TRAIN)
            loss = self.compute_objectives(outputs, labels, Stage.TRAIN)
            loss.backward()
            self.optimizer.step()
            self.optimizer.zero_grad()

        return loss.detach().cpu()

    def evaluate_batch(self, batch, stage):
        """Evaluate one batch, override for different procedure than train.

        The default impementation depends on two methods being defined
        with a particular behavior:

        * ``compute_forward()``
        * ``compute_objectives()``

        Arguments
        ---------
        batch : list of torch.Tensors
            batch of data to use for evaluation. Default implementation assumes
            this batch has two elements: inputs and targets.
        stage : Stage
            The stage of the experiment: Stage.VALID, Stage.TEST

        Returns
        -------
        detached loss
        """
        inputs, targets = batch
        out = self.compute_forward(inputs, stage=stage)
        loss = self.compute_objectives(out, targets, stage=stage)
        return loss.detach().cpu()

    def fit(
        self, epoch_counter, train_set, valid_set=None, progressbar=True,
    ):
        """Iterate epochs and datasets to improve objective.

        Relies on the existence of mulitple functions that can (or should) be
        overridden. The following methods are used and expected to have a
        certain behavior:

        * ``fit_batch()``
        * ``evaluate_batch()``
        * ``update_average()``

        If the initialization was done with ddp_procs > 0, this
        method will spawn the correct number of processes and run a portion
        of the training data on the corresponding device.

        Arguments
        ---------
        epoch_counter : iterable
            each call should return an integer indicating the epoch count.
        train_set : DataLoader
            A set of data to use for training.
        valid_set : DataLoader
            A set of data to use for validation.
        progressbar : bool
            Whether to display the progress of each epoch in a progressbar.
        """
        if self.ddp_procs > 0:
            assert isinstance(
                train_set, sb.data_io.data_io.DataLoaderFactory
            ) and isinstance(
                valid_set, sb.data_io.data_io.DataLoaderFactory
            ), "train_set and valid set must be sb.data_io.data_io.DataLoaderFactory Object under DDP mode"
            self._ddp_fit(epoch_counter, train_set, valid_set, progressbar)
        else:
            self._fit(epoch_counter, train_set, valid_set, progressbar)

    def _ddp_fit(self, *args):
        torch.multiprocessing.spawn(ddp_init, (self, args), self.ddp_procs)

    def _fit(self, epoch_counter, train_set, valid_set, progressbar):

        self.on_fit_start()

        # Iterate epochs
        for epoch in epoch_counter:

            # Training stage
            self.on_stage_start(Stage.TRAIN, epoch)
            self.modules.train()
            avg_train_loss = 0.0

            # Only show progressbar if requested and root_process
            disable = not (progressbar and self.root_process)
            with tqdm(train_set, dynamic_ncols=True, disable=disable) as t:
<<<<<<< HEAD
                for i, batch in enumerate(t):
=======
                for self.step, batch in enumerate(t):
                    if (
                        isinstance(self.device, int)
                        and self.step % self.ddp_procs != self.device
                    ):
                        continue
>>>>>>> ad6ffd7d
                    loss = self.fit_batch(batch)
                    avg_train_loss = self.update_average(loss, avg_train_loss)
                    t.set_postfix(train_loss=avg_train_loss)
            self.on_stage_end(Stage.TRAIN, avg_train_loss, epoch)

            # Validation stage
            avg_valid_loss = None
            if valid_set is not None:
                self.on_stage_start(Stage.VALID, epoch)
                self.modules.eval()
                avg_valid_loss = 0.0
                with torch.no_grad():
                    for self.step, batch in enumerate(
                        tqdm(valid_set, dynamic_ncols=True, disable=disable)
                    ):
<<<<<<< HEAD
=======
                        if (
                            isinstance(self.device, int)
                            and self.step % self.ddp_procs != self.device
                        ):
                            continue
>>>>>>> ad6ffd7d
                        loss = self.evaluate_batch(batch, stage=Stage.VALID)
                        avg_valid_loss = self.update_average(
                            loss, avg_valid_loss
                        )
                self.on_stage_end(Stage.VALID, avg_valid_loss, epoch)

    def compile_jit(self):
        """This should be run *after* mp.spawn, since jit modules
        cannot be pickled.
        """
        if self.jit_module_keys is None:
            return

        for name in self.jit_module_keys:
            module = torch.jit.script(self.modules[name])
            module = module.to(self.device)

            # Wrap module with DDP when requested
            needs_grad = any(p.requires_grad for p in module.parameters())
            if needs_grad and self.ddp_procs > 0:
                module = DDP(module, device_ids=[self.device])

            self.modules[name] = module

    def evaluate(self, test_set, max_key=None, min_key=None, progressbar=True):
        """Iterate test_set and evaluate brain performance. By default, loads
        the best-performing checkpoint (as recorded using the checkpointer).

        Arguments
        ---------
        test_set : list of DataLoaders
            This list will be zipped before iterating.
        max_key : str
            Key to use for finding best checkpoint, passed to on_evaluate_start
        min_key : str
            Key to use for finding best checkpoint, passed to on_evaluate_start
        progressbar : bool
            Whether to display the progress in a progressbar.

        Returns
        -------
        average test loss
        """
        self.on_evaluate_start(max_key=max_key, min_key=min_key)
        self.on_stage_start(Stage.TEST, epoch=None)
        self.modules.eval()
        avg_test_loss = 0.0
        disable = not progressbar
        with torch.no_grad():
            for self.step, batch in enumerate(
                tqdm(test_set, dynamic_ncols=True, disable=disable)
            ):
                loss = self.evaluate_batch(batch, stage=Stage.TEST)
                avg_test_loss = self.update_average(loss, avg_test_loss)
        self.on_stage_end(Stage.TEST, avg_test_loss, epoch=None)

    def update_average(self, loss, avg_loss):
        """Update running average of the loss.

        Arguments
        ---------
        loss : torch.tensor
            detached loss, a single float value.
        avg_loss : float
            current running average.

        Returns
        -------
        float
            The average loss
        """
        if not torch.isfinite(loss):
            raise ValueError(
                "Loss is not finite. To debug, wrap `fit()` with autograd's "
                "`detect_anomaly()`, e.g.\n\nwith "
                "torch.autograd.detect_anomaly():\n\tbrain.fit(...)"
            )

        # Compute moving average
        avg_loss -= avg_loss / (self.step + 1)
        avg_loss += float(loss) / (self.step + 1)
        return avg_loss<|MERGE_RESOLUTION|>--- conflicted
+++ resolved
@@ -573,16 +573,7 @@
             # Only show progressbar if requested and root_process
             disable = not (progressbar and self.root_process)
             with tqdm(train_set, dynamic_ncols=True, disable=disable) as t:
-<<<<<<< HEAD
                 for i, batch in enumerate(t):
-=======
-                for self.step, batch in enumerate(t):
-                    if (
-                        isinstance(self.device, int)
-                        and self.step % self.ddp_procs != self.device
-                    ):
-                        continue
->>>>>>> ad6ffd7d
                     loss = self.fit_batch(batch)
                     avg_train_loss = self.update_average(loss, avg_train_loss)
                     t.set_postfix(train_loss=avg_train_loss)
@@ -598,14 +589,6 @@
                     for self.step, batch in enumerate(
                         tqdm(valid_set, dynamic_ncols=True, disable=disable)
                     ):
-<<<<<<< HEAD
-=======
-                        if (
-                            isinstance(self.device, int)
-                            and self.step % self.ddp_procs != self.device
-                        ):
-                            continue
->>>>>>> ad6ffd7d
                         loss = self.evaluate_batch(batch, stage=Stage.VALID)
                         avg_valid_loss = self.update_average(
                             loss, avg_valid_loss
