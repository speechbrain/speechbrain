--- conflicted
+++ resolved
@@ -202,13 +202,6 @@
                     "and no default_source given!"
                 )
             path = fetch(
-<<<<<<< HEAD
-                filename,
-                source,
-                self.collect_in,
-                save_filename=save_filename,
-                huggingface_cache_dir=huggingface_cache_dir,
-=======
                 filename=filename,
                 source=source,
                 savedir=self.collect_in,
@@ -216,7 +209,6 @@
                 save_filename=save_filename,
                 use_auth_token=False,
                 revision=None,
->>>>>>> 4b485a32
             )
             loadable_paths[name] = path
         return loadable_paths
