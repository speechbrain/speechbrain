"""Decoders and output normalization for CTC.

Authors
 * Mirco Ravanelli 2020
 * Aku Rouhe 2020
 * Sung-Lin Yeh 2020
 * Adel Moumen 2023
"""
from itertools import groupby
from speechbrain.dataio.dataio import length_to_mask
import math
import dataclasses
import numpy as np
import heapq
import logging
import torch
<<<<<<< HEAD
=======
import warnings
>>>>>>> f6e297e6
from typing import Dict, List, Optional, Union, Any, Tuple

logger = logging.getLogger(__name__)


class CTCPrefixScore:
    """This class implements the CTC prefix score of Algorithm 2 in
    reference: https://www.merl.com/publications/docs/TR2017-190.pdf.
    Official implementation: https://github.com/espnet/espnet/blob/master/espnet/nets/ctc_prefix_score.py

    Arguments
    ---------
    x : torch.Tensor
        The encoder states.
    enc_lens : torch.Tensor
        The actual length of each enc_states sequence.
    batch_size : int
        The size of the batch.
    beam_size : int
        The width of beam.
    blank_index : int
        The index of the blank token.
    eos_index : int
        The index of the end-of-sequence (eos) token.
    ctc_window_size: int
        Compute the ctc scores over the time frames using windowing based on attention peaks.
        If 0, no windowing applied.
    """

    def __init__(
        self, x, enc_lens, blank_index, eos_index, ctc_window_size=0,
    ):
        self.blank_index = blank_index
        self.eos_index = eos_index
        self.batch_size = x.size(0)
        self.max_enc_len = x.size(1)
        self.vocab_size = x.size(-1)
        self.device = x.device
        self.minus_inf = -1e20
        self.last_frame_index = enc_lens - 1
        self.ctc_window_size = ctc_window_size
        self.prefix_length = -1

        # mask frames > enc_lens
        mask = 1 - length_to_mask(enc_lens)
        mask = mask.unsqueeze(-1).expand(-1, -1, x.size(-1)).eq(1)
        x.masked_fill_(mask, self.minus_inf)
        x[:, :, 0] = x[:, :, 0].masked_fill_(mask[:, :, 0], 0)

        # dim=0: xnb, nonblank posteriors, dim=1: xb, blank posteriors
        xnb = x.transpose(0, 1)
        xb = (
            xnb[:, :, self.blank_index]
            .unsqueeze(2)
            .expand(-1, -1, self.vocab_size)
        )

        # (2, L, batch_size * beam_size, vocab_size)
        self.x = torch.stack([xnb, xb])

        # indices of batch.
        self.batch_index = torch.arange(self.batch_size, device=self.device)

    @torch.no_grad()
    def forward_step(self, inp_tokens, states, candidates=None, attn=None):
        """This method if one step of forwarding operation
        for the prefix ctc scorer.

        Arguments
        ---------
        inp_tokens : torch.Tensor
            The last chars of prefix label sequences g, where h = g + c.
        states : tuple
            Previous ctc states.
        candidates : torch.Tensor
            (batch_size * beam_size, ctc_beam_size), The topk candidates for rescoring.
            If given, performing partial ctc scoring.
        attn : torch.Tensor
            (batch_size * beam_size, max_enc_len), The attention weights.
        """

        n_bh = inp_tokens.size(0)
        beam_size = n_bh // self.batch_size
        last_char = inp_tokens
        self.prefix_length += 1
        self.num_candidates = (
            self.vocab_size if candidates is None else candidates.size(-1)
        )
        if states is None:
            # r_prev: (L, 2, batch_size * beam_size)
            r_prev = torch.full(
                (self.max_enc_len, 2, self.batch_size, beam_size),
                self.minus_inf,
                device=self.device,
            )

            # Accumulate blank posteriors at each step
            r_prev[:, 1] = torch.cumsum(
                self.x[0, :, :, self.blank_index], 0
            ).unsqueeze(2)
            r_prev = r_prev.view(-1, 2, n_bh)
            psi_prev = torch.full(
                (n_bh, self.vocab_size), 0.0, device=self.device,
            )
        else:
            r_prev, psi_prev = states

        # for partial search
        if candidates is not None:
            # The first index of each candidate.
            cand_offset = self.batch_index * self.vocab_size
            scoring_table = torch.full(
                (n_bh, self.vocab_size),
                -1,
                dtype=torch.long,
                device=self.device,
            )
            # Assign indices of candidates to their positions in the table
            col_index = torch.arange(n_bh, device=self.device).unsqueeze(1)
            scoring_table[col_index, candidates] = torch.arange(
                self.num_candidates, device=self.device
            )
            # Select candidates indices for scoring
            scoring_index = (
                candidates
                + cand_offset.unsqueeze(1).repeat(1, beam_size).view(-1, 1)
            ).view(-1)
            x_inflate = torch.index_select(
                self.x.view(2, -1, self.batch_size * self.vocab_size),
                2,
                scoring_index,
            ).view(2, -1, n_bh, self.num_candidates)
        # for full search
        else:
            scoring_table = None
            # Inflate x to (2, -1, batch_size * beam_size, num_candidates)
            # It is used to compute forward probs in a batched way
            x_inflate = (
                self.x.unsqueeze(3)
                .repeat(1, 1, 1, beam_size, 1)
                .view(2, -1, n_bh, self.num_candidates)
            )

        # Prepare forward probs
        r = torch.full(
            (self.max_enc_len, 2, n_bh, self.num_candidates,),
            self.minus_inf,
            device=self.device,
        )
        r.fill_(self.minus_inf)

        # (Alg.2-6)
        if self.prefix_length == 0:
            r[0, 0] = x_inflate[0, 0]
        # (Alg.2-10): phi = prev_nonblank + prev_blank = r_t-1^nb(g) + r_t-1^b(g)
        r_sum = torch.logsumexp(r_prev, 1)
        phi = r_sum.unsqueeze(2).repeat(1, 1, self.num_candidates)

        # (Alg.2-10): if last token of prefix g in candidates, phi = prev_b + 0
        if candidates is not None:
            for i in range(n_bh):
                pos = scoring_table[i, last_char[i]]
                if pos != -1:
                    phi[:, i, pos] = r_prev[:, 1, i]
        else:
            for i in range(n_bh):
                phi[:, i, last_char[i]] = r_prev[:, 1, i]

        # Start, end frames for scoring (|g| < |h|).
        # Scoring based on attn peak if ctc_window_size > 0
        if self.ctc_window_size == 0 or attn is None:
            start = max(1, self.prefix_length)
            end = self.max_enc_len
        else:
            _, attn_peak = torch.max(attn, dim=1)
            max_frame = torch.max(attn_peak).item() + self.ctc_window_size
            min_frame = torch.min(attn_peak).item() - self.ctc_window_size
            start = max(max(1, self.prefix_length), int(min_frame))
            end = min(self.max_enc_len, int(max_frame))

        # Compute forward prob log(r_t^nb(h)) and log(r_t^b(h)):
        for t in range(start, end):
            # (Alg.2-11): dim=0, p(h|cur step is nonblank) = [p(prev step=y) + phi] * p(c)
            rnb_prev = r[t - 1, 0]
            # (Alg.2-12): dim=1, p(h|cur step is blank) = [p(prev step is blank) + p(prev step is nonblank)] * p(blank)
            rb_prev = r[t - 1, 1]
            r_ = torch.stack([rnb_prev, phi[t - 1], rnb_prev, rb_prev]).view(
                2, 2, n_bh, self.num_candidates
            )
            r[t] = torch.logsumexp(r_, 1) + x_inflate[:, t]

        # Compute the predix prob, psi
        psi_init = r[start - 1, 0].unsqueeze(0)
        # phi is prob at t-1 step, shift one frame and add it to the current prob p(c)
        phix = torch.cat((phi[0].unsqueeze(0), phi[:-1]), dim=0) + x_inflate[0]
        # (Alg.2-13): psi = psi + phi * p(c)
        if candidates is not None:
            psi = torch.full(
                (n_bh, self.vocab_size), self.minus_inf, device=self.device,
            )
            psi_ = torch.logsumexp(
                torch.cat((phix[start:end], psi_init), dim=0), dim=0
            )
            # only assign prob to candidates
            for i in range(n_bh):
                psi[i, candidates[i]] = psi_[i]
        else:
            psi = torch.logsumexp(
                torch.cat((phix[start:end], psi_init), dim=0), dim=0
            )

        # (Alg.2-3): if c = <eos>, psi = log(r_T^n(g) + r_T^b(g)), where T is the length of max frames
        for i in range(n_bh):
            psi[i, self.eos_index] = r_sum[
                self.last_frame_index[i // beam_size], i
            ]

        # Exclude blank probs for joint scoring
        psi[:, self.blank_index] = self.minus_inf

        return psi - psi_prev, (r, psi, scoring_table)

    def permute_mem(self, memory, index):
        """This method permutes the CTC model memory
        to synchronize the memory index with the current output.

        Arguments
        ---------
        memory : No limit
            The memory variable to be permuted.
        index : torch.Tensor
            The index of the previous path.

        Return
        ------
        The variable of the memory being permuted.

        """

        r, psi, scoring_table = memory

        beam_size = index.size(1)
        n_bh = self.batch_size * beam_size

        # The first index of each batch.
        beam_offset = self.batch_index * beam_size
        # The index of top-K vocab came from in (t-1) timesteps at batch * beam * vocab dimension.
        cand_index = (
            index + beam_offset.unsqueeze(1).expand_as(index) * self.vocab_size
        ).view(n_bh)
        # synchronize forward prob
        psi = torch.index_select(psi.view(-1), dim=0, index=cand_index)
        psi = (
            psi.view(-1, 1)
            .repeat(1, self.vocab_size)
            .view(n_bh, self.vocab_size)
        )
        # The index of top-K vocab came from in (t-1) timesteps at batch * beam dimension.
        hyp_index = (
            torch.div(index, self.vocab_size, rounding_mode="floor")
            + beam_offset.unsqueeze(1).expand_as(index)
        ).view(n_bh)
        # synchronize ctc states
        if scoring_table is not None:
            selected_vocab = (index % self.vocab_size).view(-1)
            score_index = scoring_table[hyp_index, selected_vocab]
            score_index[score_index == -1] = 0
            cand_index = score_index + hyp_index * self.num_candidates

        r = torch.index_select(
            r.view(-1, 2, n_bh * self.num_candidates), dim=-1, index=cand_index,
        )
        r = r.view(-1, 2, n_bh)

        return r, psi


def filter_ctc_output(string_pred, blank_id=-1):
    """Apply CTC output merge and filter rules.

    Removes the blank symbol and output repetitions.

    Arguments
    ---------
    string_pred : list
        A list containing the output strings/ints predicted by the CTC system.
    blank_id : int, string
        The id of the blank.

    Returns
    -------
    list
        The output predicted by CTC without the blank symbol and
        the repetitions.

    Example
    -------
    >>> string_pred = ['a','a','blank','b','b','blank','c']
    >>> string_out = filter_ctc_output(string_pred, blank_id='blank')
    >>> print(string_out)
    ['a', 'b', 'c']
    """

    if isinstance(string_pred, list):
        # Filter the repetitions
        string_out = [i[0] for i in groupby(string_pred)]

        # Filter the blank symbol
        string_out = list(filter(lambda elem: elem != blank_id, string_out))
    else:
        raise ValueError("filter_ctc_out can only filter python lists")
    return string_out


def ctc_greedy_decode(probabilities, seq_lens, blank_id=-1):
    """Greedy decode a batch of probabilities and apply CTC rules.

    Arguments
    ---------
    probabilities : torch.tensor
        Output probabilities (or log-probabilities) from the network with shape
        [batch, probabilities, time]
    seq_lens : torch.tensor
        Relative true sequence lengths (to deal with padded inputs),
        the longest sequence has length 1.0, others a value between zero and one
        shape [batch, lengths].
    blank_id : int, string
        The blank symbol/index. Default: -1. If a negative number is given,
        it is assumed to mean counting down from the maximum possible index,
        so that -1 refers to the maximum possible index.

    Returns
    -------
    list
        Outputs as Python list of lists, with "ragged" dimensions; padding
        has been removed.

    Example
    -------
    >>> import torch
    >>> probs = torch.tensor([[[0.3, 0.7], [0.0, 0.0]],
    ...                       [[0.2, 0.8], [0.9, 0.1]]])
    >>> lens = torch.tensor([0.51, 1.0])
    >>> blank_id = 0
    >>> ctc_greedy_decode(probs, lens, blank_id)
    [[1], [1]]
    """
    if isinstance(blank_id, int) and blank_id < 0:
        blank_id = probabilities.shape[-1] + blank_id
    batch_max_len = probabilities.shape[1]
    batch_outputs = []
    for seq, seq_len in zip(probabilities, seq_lens):
        actual_size = int(torch.round(seq_len * batch_max_len))
        scores, predictions = torch.max(seq.narrow(0, 0, actual_size), dim=1)
        out = filter_ctc_output(predictions.tolist(), blank_id=blank_id)
        batch_outputs.append(out)
    return batch_outputs


@dataclasses.dataclass
class CTCBeam:
    """This class handle the CTC beam informations during decoding.

    Arguments
    ---------
    text : str
        The current text of the beam.
    full_text : str
        The full text of the beam.
    next_word : str
        The next word to be added to the beam.
    partial_word : str
        The partial word being added to the beam.
    last_token : str, optional
        The last token of the beam.
    last_token_index : int, optional
        The index of the last token of the beam.
    text_frames : List[Tuple[int, int]]
        The start and end frame of the text.
    partial_frames : Tuple[int, int]
        The start and end frame of the partial word.
    p : float
        The probability of the beam.
    p_b : float
        The probability of the beam ending in a blank.
    p_nb : float
        The probability of the beam not ending in a blank.
    n_p_b : float
        The previous probability of the beam ending in a blank.
    n_p_nb : float
        The previous probability of the beam not ending in a blank.
    score : float
        The score of the beam (LM + CTC)
    score_ctc : float
        The CTC score computed.

    Example
    -------
    >>> beam = CTCBeam(
    ...     text="",
    ...     full_text="",
    ...     next_word="",
    ...     partial_word="",
    ...     last_token=None,
    ...     last_token_index=None,
    ...     text_frames=[(0, 0)],
    ...     partial_frames=(0, 0),
    ...     p=-math.inf,
    ...     p_b=-math.inf,
    ...     p_nb=-math.inf,
    ...     n_p_b=-math.inf,
    ...     n_p_nb=-math.inf,
    ...     score=-math.inf,
    ...     score_ctc=-math.inf,
    ... )
    """

    text: str
    full_text: str
    next_word: str
    partial_word: str
    last_token: Optional[str]
    last_token_index: Optional[int]
    text_frames: List[Tuple[int, int]]
    partial_frames: Tuple[int, int]
    p: float = -math.inf
    p_b: float = -math.inf
    p_nb: float = -math.inf
    n_p_b: float = -math.inf
    n_p_nb: float = -math.inf
    score: float = -math.inf
    score_ctc: float = -math.inf

    @classmethod
    def from_lm_beam(self, lm_beam: "LMCTCBeam") -> "CTCBeam":
        """Create a CTCBeam from a LMCTCBeam

        Arguments
        ---------
        lm_beam : LMCTCBeam
            The LMCTCBeam to convert.

        Returns
        -------
        CTCBeam
            The CTCBeam converted.
        """
        return CTCBeam(
            text=lm_beam.text,
            full_text=lm_beam.full_text,
            next_word=lm_beam.next_word,
            partial_word=lm_beam.partial_word,
            last_token=lm_beam.last_token,
            last_token_index=lm_beam.last_token_index,
            text_frames=lm_beam.text_frames,
            partial_frames=lm_beam.partial_frames,
            p=lm_beam.p,
            p_b=lm_beam.p_b,
            p_nb=lm_beam.p_nb,
            n_p_b=lm_beam.n_p_b,
            n_p_nb=lm_beam.n_p_nb,
            score=lm_beam.score,
            score_ctc=lm_beam.score_ctc,
        )

    def step(self) -> None:
        """Update the beam probabilities."""
        self.p_b, self.p_nb = self.n_p_b, self.n_p_nb
        self.n_p_b = self.n_p_nb = -math.inf
        self.score_ctc = np.logaddexp(self.p_b, self.p_nb)
        self.score = self.score_ctc


@dataclasses.dataclass
class LMCTCBeam(CTCBeam):
    """This class handle the LM scores during decoding.

    Arguments
    ---------
    lm_score: float
        The LM score of the beam.
    **kwargs
        See CTCBeam for the other arguments.
    """

    lm_score: float = -math.inf


@dataclasses.dataclass
class CTCHypothesis:
    """This class is a data handler over the generated hypotheses.

    This class is the default output of the CTC beam searchers.

    It can be re-used for other decoders if using
    the beam searchers in an online fashion.

    Arguments
    ---------
    text : str
        The text of the hypothesis.
    last_lm_state : None
        The last LM state of the hypothesis.
    score : float
        The score of the hypothesis.
    lm_score : float
        The LM score of the hypothesis.
    text_frames : List[Tuple[str, Tuple[int, int]]], optional
        The list of the text and the corresponding frames.
    """

    text: str
    last_lm_state: None
    score: float
    lm_score: float
    text_frames: list = None


class CTCBaseSearcher(torch.nn.Module):
    """CTCBaseSearcher class to be inherited by other
    CTC beam searchers.

    This class provides the basic functionalities for
    CTC beam search decoding.

    The space_token is required with a non-sentencepiece vocabulary list
    if your transcription is expecting to contain spaces.

    Arguments
    ---------
    blank_index : int
        The index of the blank token.
    vocab_list : list
        The list of the vocabulary tokens.
    space_token : int, optional
        The index of the space token. (default: -1)
    kenlm_model_path : str, optional
        The path to the kenlm model. Use .bin for a faster loading.
        If None, no language model will be used. (default: None)
    unigrams : list, optional
        The list of known word unigrams. (default: None)
    alpha : float
        Weight for language model during shallow fusion. (default: 0.5)
    beta : float
        Weight for length score adjustment of during scoring. (default: 1.5)
    unk_score_offset : float
        Amount of log score offset for unknown tokens. (default: -10.0)
    score_boundary : bool
        Whether to have kenlm respect boundaries when scoring. (default: True)
    beam_size : int, optional
        The width of the beam. (default: 100)
    beam_prune_logp : float, optional
        The pruning threshold for the beam. (default: -10.0)
    token_prune_min_logp : float, optional
        The pruning threshold for the tokens. (default: -5.0)
    prune_history : bool, optional
        Whether to prune the history. (default: True)
        Note: when using topk > 1, this should be set to False as
        it is pruning a lot of beams.
    blank_skip_threshold : float, optional
        Skip frames if log_prob(blank) > log(blank_skip_threshold), to speed up decoding.
        Note: This is only used when using the CUDA decoder, and it might worsen the WER/CER results. Use it at your own risk. (default: 1.0)
    topk : int, optional
        The number of top hypotheses to return. (default: 1)
    spm_token: str, optional
        The sentencepiece token. (default: "▁")

    Example
    -------
    >>> blank_index = 0
    >>> vocab_list = ['blank', 'a', 'b', 'c', ' ']
    >>> space_token = ' '
    >>> kenlm_model_path = None
    >>> unigrams = None
    >>> beam_size = 100
    >>> beam_prune_logp = -10.0
    >>> token_prune_min_logp = -5.0
    >>> prune_history = True
    >>> blank_skip_threshold = 1.0
    >>> topk = 1
    >>> searcher = CTCBaseSearcher(
    ...     blank_index=blank_index,
    ...     vocab_list=vocab_list,
    ...     space_token=space_token,
    ...     kenlm_model_path=kenlm_model_path,
    ...     unigrams=unigrams,
    ...     beam_size=beam_size,
    ...     beam_prune_logp=beam_prune_logp,
    ...     token_prune_min_logp=token_prune_min_logp,
    ...     prune_history=prune_history,
    ...     blank_skip_threshold=blank_skip_threshold,
    ...     topk=topk,
    ... )
    """

    def __init__(
        self,
        blank_index: int,
        vocab_list: List[str],
        space_token: str = " ",
        kenlm_model_path: Union[None, str] = None,
        unigrams: Union[None, List[str]] = None,
        alpha: float = 0.5,
        beta: float = 1.5,
        unk_score_offset: float = -10.0,
        score_boundary: bool = True,
        beam_size: int = 100,
        beam_prune_logp: int = -10.0,
        token_prune_min_logp: int = -5.0,
        prune_history: bool = True,
        blank_skip_threshold: Union[None, int] = 1.0,
        topk: int = 1,
        spm_token: str = "▁",
    ):
        super().__init__()

        self.blank_index = blank_index
        self.vocab_list = vocab_list
        self.space_token = space_token
        self.kenlm_model_path = kenlm_model_path
        self.unigrams = unigrams
        self.alpha = alpha
        self.beta = beta
        self.unk_score_offset = unk_score_offset
        self.score_boundary = score_boundary
        self.beam_size = beam_size
        self.beam_prune_logp = beam_prune_logp
        self.token_prune_min_logp = token_prune_min_logp
        self.prune_history = prune_history
        self.blank_skip_threshold = math.log(blank_skip_threshold)
        self.topk = topk
        self.spm_token = spm_token

        # check if the vocab is coming from SentencePiece
<<<<<<< HEAD
        self.is_spm = any([s.startswith(self.spm_token) for s in vocab_list])
=======
        self.is_spm = any(
            [str(s).startswith(self.spm_token) for s in vocab_list]
        )
>>>>>>> f6e297e6

        # fetch the index of space_token
        if not self.is_spm:
            try:
                self.space_index = vocab_list.index(space_token)
            except ValueError:
                logger.warning(
                    f"space_token `{space_token}` not found in the vocabulary."
                    "Using value -1 as `space_index`."
                    "Note: If your transcription is not expected to contain spaces, "
                    "you can ignore this warning."
                )
                self.space_index = -1
            logger.info(f"Found `space_token` at index {self.space_index}.")

        self.kenlm_model = None
        if kenlm_model_path is not None:
            try:
                import kenlm  # type: ignore

                from speechbrain.decoders.language_model import (
                    LanguageModel,
                    load_unigram_set_from_arpa,
                )
            except ImportError:
                raise ImportError(
                    "kenlm python bindings are not installed. To install it use: "
                    "pip install https://github.com/kpu/kenlm/archive/master.zip"
                )

            self.kenlm_model = kenlm.Model(kenlm_model_path)

        if kenlm_model_path is not None and kenlm_model_path.endswith(".arpa"):
            logger.info(
                "Using arpa instead of binary LM file, decoder instantiation might be slow."
            )

        if unigrams is None and kenlm_model_path is not None:
            if kenlm_model_path.endswith(".arpa"):
                unigrams = load_unigram_set_from_arpa(kenlm_model_path)
            else:
                logger.warning(
                    "Unigrams not provided and cannot be automatically determined from LM file (only "
                    "arpa format). Decoding accuracy might be reduced."
                )

        if self.kenlm_model is not None:
            self.lm = LanguageModel(
                kenlm_model=self.kenlm_model,
                unigrams=unigrams,
                alpha=self.alpha,
                beta=self.beta,
                unk_score_offset=self.unk_score_offset,
                score_boundary=self.score_boundary,
            )
        else:
            self.lm = None

    def partial_decoding(
        self,
        log_probs: torch.Tensor,
        beams: List[CTCBeam],
        cached_lm_scores: dict,
        cached_p_lm_scores: dict,
        processed_frames: int = 0,
    ):
        """Perform a single step of decoding.

        Arguments
        ---------
        log_probs : torch.Tensor
            The log probabilities of the CTC output.
        beams : list
            The list of the beams.
        cached_lm_scores : dict
            The cached language model scores.
        cached_p_lm_scores : dict
            The cached prefix language model scores.
        processed_frames : int, default: 0
            The start frame of the current decoding step.
        """
        raise NotImplementedError

    def normalize_whitespace(self, text: str) -> str:
        """Efficiently normalize whitespace.

        Arguments
        ---------
        text : str
            The text to normalize.

        Returns
        -------
        str
            The normalized text.
        """
        return " ".join(text.split())

    def merge_tokens(self, token_1: str, token_2: str) -> str:
        """Merge two tokens, and avoid empty ones.

        Taken from: https://github.com/kensho-technologies/pyctcdecode

        Arguments
        ---------
        token_1 : str
            The first token.
        token_2 : str
            The second token.

        Returns
        -------
        str
            The merged token.
        """
        if len(token_2) == 0:
            text = token_1
        elif len(token_1) == 0:
            text = token_2
        else:
            text = token_1 + " " + token_2
        return text

    def merge_beams(self, beams: List[CTCBeam]) -> List[CTCBeam]:
        """Merge beams with the same text.

        Taken from: https://github.com/kensho-technologies/pyctcdecode

        Arguments
        ---------
        beams : list
            The list of the beams.

        Returns
        -------
        list
            The list of CTCBeam merged.
        """
        beam_dict = {}
        for beam in beams:
            new_text = self.merge_tokens(beam.text, beam.next_word)
            hash_idx = (new_text, beam.partial_word, beam.last_token)
            if hash_idx not in beam_dict:
                beam_dict[hash_idx] = beam
            else:
                # We've already seen this text - we want to combine the scores
                beam_dict[hash_idx] = dataclasses.replace(
                    beam,
                    score=np.logaddexp(beam_dict[hash_idx].score, beam.score),
                )
        return list(beam_dict.values())

    def sort_beams(self, beams: List[CTCBeam]) -> List[CTCBeam]:
        """Sort beams by lm_score.

        Arguments
        ---------
        beams : list
            The list of CTCBeam.

        Returns
        -------
        list
            The list of CTCBeam sorted.
        """
        return heapq.nlargest(self.beam_size, beams, key=lambda x: x.lm_score)

    def _prune_history(
        self, beams: List[CTCBeam], lm_order: int
    ) -> List[CTCBeam]:
        """Filter out beams that are the same over max_ngram history.

        Since n-gram language models have a finite history when scoring a new token, we can use that
        fact to prune beams that only differ early on (more than n tokens in the past) and keep only the
        higher scoring ones. Note that this helps speed up the decoding process but comes at the cost of
        some amount of beam diversity. If more than the top beam is used in the output it should
        potentially be disabled.

        Taken from: https://github.com/kensho-technologies/pyctcdecode

        Arguments
        ---------
        beams : list
            The list of the beams.
        lm_order : int
            The order of the language model.

        Returns
        -------
        list
            The list of CTCBeam.
        """
        # let's keep at least 1 word of history
        min_n_history = max(1, lm_order - 1)
        seen_hashes = set()
        filtered_beams = []
        # for each beam after this, check if we need to add it
        for lm_beam in beams:
            # hash based on history that can still affect lm scoring going forward
            hash_idx = (
                tuple(lm_beam.text.split()[-min_n_history:]),
                lm_beam.partial_word,
                lm_beam.last_token,
            )
            if hash_idx not in seen_hashes:
                filtered_beams.append(CTCBeam.from_lm_beam(lm_beam))
                seen_hashes.add(hash_idx)
        return filtered_beams

    def finalize_decoding(
        self,
        beams: List[CTCBeam],
        cached_lm_scores: dict,
        cached_p_lm_scores: dict,
        force_next_word=False,
        is_end=False,
    ) -> List[CTCBeam]:
        """Finalize the decoding process by adding and scoring the last partial word.

        Arguments
        ---------
        beams : list
            The list of CTCBeam.
        cached_lm_scores : dict
            The cached language model scores.
        cached_p_lm_scores : dict
            The cached prefix language model scores.
        force_next_word : bool, default: False
            Whether to force the next word.
        is_end : bool, default: False
            Whether the end of the sequence has been reached.

        Returns
        -------
        list
            The list of the CTCBeam.
        """
        if force_next_word or is_end:
            new_beams = []
            for beam in beams:
                new_token_times = (
                    beam.text_frames
                    if beam.partial_word == ""
                    else beam.text_frames + [beam.partial_frames]
                )
                new_beams.append(
                    CTCBeam(
                        text=beam.text,
                        full_text=beam.full_text,
                        next_word=beam.partial_word,
                        partial_word="",
                        last_token=None,
                        last_token_index=None,
                        text_frames=new_token_times,
                        partial_frames=(-1, -1),
                        score=beam.score,
                    )
                )

            new_beams = self.merge_beams(new_beams)
        else:
            new_beams = list(beams)

        scored_beams = self.get_lm_beams(
            new_beams, cached_lm_scores, cached_p_lm_scores,
        )
        # remove beam outliers
        max_score = max([b.lm_score for b in scored_beams])
        scored_beams = [
            b
            for b in scored_beams
            if b.lm_score >= max_score + self.beam_prune_logp
        ]

        sorted_beams = self.sort_beams(scored_beams)
        return sorted_beams

    def decode_beams(
        self,
        log_probs: torch.Tensor,
        wav_lens: Optional[torch.Tensor] = None,
        lm_start_state: Any = None,
    ) -> List[List[CTCHypothesis]]:
        """Decodes the log probabilities of the CTC output.

        It automatically converts the SpeechBrain's relative length of the wav input
        to the absolute length.

        Each tensors is converted to numpy and CPU as it is faster and consummes less memory.

        Arguments
        ---------
        log_probs : torch.Tensor
            The log probabilities of the CTC output.
            The expected shape is [batch_size, seq_length, vocab_size].
        wav_lens : torch.Tensor, optional (default: None)
            The SpeechBrain's relative length of the wav input.
        lm_start_state : Any, optional (default: None)
            The start state of the language model.

        Returns
        -------
        list of list
            The list of topk list of CTCHypothesis.
        """
        # check that the last dimension of log_probs is equal to the vocab size
        if log_probs.size(2) != len(self.vocab_list):
<<<<<<< HEAD
            logger.warning(
=======
            warnings.warn(
>>>>>>> f6e297e6
                f"Vocab size mismatch: log_probs vocab dim is {log_probs.size(2)} "
                f"while vocab_list is {len(self.vocab_list)}. "
                "During decoding, going to truncate the log_probs vocab dim to match vocab_list."
            )

        # compute wav_lens and cast to numpy as it is faster
        if wav_lens is not None:
            wav_lens = log_probs.size(1) * wav_lens
            wav_lens = wav_lens.cpu().numpy().astype(int)
        else:
            wav_lens = [log_probs.size(1)] * log_probs.size(0)

        log_probs = log_probs.cpu().numpy()

        hyps = [
            self.decode_log_probs(log_prob, wav_len, lm_start_state)
            for log_prob, wav_len in zip(log_probs, wav_lens)
        ]
        return hyps

    def __call__(
        self,
        log_probs: torch.Tensor,
        wav_lens: Optional[torch.Tensor] = None,
        lm_start_state: Any = None,
    ) -> List[List[CTCHypothesis]]:
        """Decodes the log probabilities of the CTC output.

        It automatically converts the SpeechBrain's relative length of the wav input
        to the absolute length.

        Each tensors is converted to numpy and CPU as it is faster and consummes less memory.

        Arguments
        ---------
        log_probs : torch.Tensor
            The log probabilities of the CTC output.
            The expected shape is [batch_size, seq_length, vocab_size].
        wav_lens : torch.Tensor, optional (default: None)
            The SpeechBrain's relative length of the wav input.
        lm_start_state : Any, optional (default: None)
            The start state of the language model.

        Returns
        -------
        list of list
            The list of topk list of CTCHypothesis.
        """
        return self.decode_beams(log_probs, wav_lens, lm_start_state)

    def partial_decode_beams(
        self,
        log_probs: torch.Tensor,
        cached_lm_scores: dict,
        cached_p_lm_scores: dict,
        beams: List[CTCBeam],
        processed_frames: int,
        force_next_word=False,
        is_end=False,
    ) -> List[CTCBeam]:
        """ Perform a single step of decoding.

        Arguments
        ---------
        log_probs : torch.Tensor
            The log probabilities of the CTC output.
        cached_lm_scores : dict
            The cached language model scores.
        cached_p_lm_scores : dict
            The cached prefix language model scores.
        beams : list
            The list of the beams.
        processed_frames : int
            The start frame of the current decoding step.
        force_next_word : bool, optional (default: False)
            Whether to force the next word.
        is_end : bool, optional (default: False)
            Whether the end of the sequence has been reached.

        Returns
        -------
        list
            The list of CTCBeam.
        """
        beams = self.partial_decoding(
            log_probs,
            beams,
            cached_lm_scores,
            cached_p_lm_scores,
            processed_frames=processed_frames,
        )

        trimmed_beams = self.finalize_decoding(
            beams,
            cached_lm_scores,
            cached_p_lm_scores,
            force_next_word=force_next_word,
            is_end=is_end,
        )

        return trimmed_beams

    def decode_log_probs(
        self,
        log_probs: torch.Tensor,
        wav_len: int,
        lm_start_state: Optional[Any] = None,
    ) -> List[CTCHypothesis]:
        """Decodes the log probabilities of the CTC output.

        Arguments
        ---------
        log_probs : torch.Tensor
            The log probabilities of the CTC output.
            The expected shape is [seq_length, vocab_size].
        wav_len : int
            The length of the wav input.
        lm_start_state : Any, optional (default: None)
            The start state of the language model.

        Returns
        -------
        list
            The topk list of CTCHypothesis.
        """
        # prepare caching/state for language model
        language_model = self.lm
        if language_model is None:
            cached_lm_scores = {}
        else:
            if lm_start_state is None:
                start_state = language_model.get_start_state()
            else:
                start_state = lm_start_state
            cached_lm_scores = {("", False): (0.0, start_state)}
        cached_p_lm_scores: Dict[str, float] = {}

        beams = [
            CTCBeam(
                text="",
                full_text="",
                next_word="",
                partial_word="",
                last_token=None,
                last_token_index=None,
                text_frames=[],
                partial_frames=(-1, -1),
                score=0.0,
                score_ctc=0.0,
                p_b=0.0,
            )
        ]

        # loop over the frames and perform the decoding
        beams = self.partial_decoding(
            log_probs, wav_len, beams, cached_lm_scores, cached_p_lm_scores,
        )

        # finalize decoding by adding and scoring the last partial word
        trimmed_beams = self.finalize_decoding(
            beams,
            cached_lm_scores,
            cached_p_lm_scores,
            force_next_word=True,
            is_end=True,
        )

        # transform the beams into hypotheses and select the topk
        output_beams = [
            CTCHypothesis(
                text=self.normalize_whitespace(lm_beam.text),
                last_lm_state=(
                    cached_lm_scores[(lm_beam.text, True)][-1]
                    if (lm_beam.text, True) in cached_lm_scores
                    else None
                ),
                text_frames=list(
                    zip(lm_beam.text.split(), lm_beam.text_frames)
                ),
                score=lm_beam.score,
                lm_score=lm_beam.lm_score,
            )
            for lm_beam in trimmed_beams
        ][: self.topk]
        return output_beams


class CTCBeamSearcher(CTCBaseSearcher):
    """CTC Beam Search is a Beam Search for CTC which does not keep track of
    the blank and non-blank probabilities. Each new token probability is
    added to the general score, and each beams that share the same text are
    merged together.

    The implementation suppors n-gram scoring on words and SentencePiece tokens. The input
    is expected to be a log-probabilities tensor of shape [batch, time, vocab_size].

    The main advantage of this CTCBeamSearcher over the CTCPrefixBeamSearcher is that it is
    relatively faster, and obtains slightly better results. However, the implementation is
    based on the one from the PyCTCDecode toolkit, adpated for the SpeechBrain's needs and does
    not follow a specific paper. We do recommand to use the CTCPrefixBeamSearcher if you want
    to cite the appropriate paper for the decoding method.

    Several heuristics are implemented to speed up the decoding process:
    - pruning of the beam : the beams are pruned if their score is lower than
        the best beam score minus the beam_prune_logp
    - pruning of the tokens : the tokens are pruned if their score is lower than
        the token_prune_min_logp
    - pruning of the history : the beams are pruned if they are the same over
        max_ngram history
    - skipping of the blank : the frame is skipped if the blank probability is
        higher than the blank_skip_threshold

    Note: if the Acoustic Model is not trained, the Beam Search will
    take a lot of time. We do recommand to use Greedy Search during validation
    until the model is fully trained and ready to be evaluated on test sets.

    Arguments
    ---------
    **kwargs
        see CTCBaseSearcher, arguments are directly passed.

    Example
    -------
    >>> import torch
    >>> from speechbrain.decoders import CTCBeamSearcher
    >>> probs = torch.tensor([[[0.2, 0.0, 0.8],
    ...                   [0.4, 0.0, 0.6]]])
    >>> log_probs = torch.log(probs)
    >>> lens = torch.tensor([1.0])
    >>> blank_index = 2
    >>> vocab_list = ['a', 'b', '-']
    >>> searcher = CTCBeamSearcher(blank_index=blank_index, vocab_list=vocab_list)
    >>> hyps = searcher(probs, lens)
    """

    def __init__(self, **kwargs):
        super().__init__(**kwargs)

    def get_lm_beams(
        self,
        beams: List[CTCBeam],
        cached_lm_scores: dict,
        cached_partial_token_scores: dict,
        is_eos=False,
    ) -> List[LMCTCBeam]:
        """Score the beams with the language model if not None, and
        return the new beams.

        This function is modified and adapted from
        https://github.com/kensho-technologies/pyctcdecode

        Arguments
        ---------
        beams : list
            The list of the beams.
        cached_lm_scores : dict
            The cached language model scores.
        cached_partial_token_scores : dict
            The cached partial token scores.
        is_eos : bool (default: False)
            Whether the end of the sequence has been reached.

        Returns
        -------
        new_beams : list
            The list of the new beams.
        """
        if self.lm is None:
            # no lm is used, lm_score is equal to score and we can return the beams
            new_beams = []
            for beam in beams:
                new_text = self.merge_tokens(beam.text, beam.next_word)
                new_beams.append(
                    LMCTCBeam(
                        text=new_text,
                        full_text=beam.full_text,
                        next_word="",
                        partial_word=beam.partial_word,
                        last_token=beam.last_token,
                        last_token_index=beam.last_token,
                        text_frames=beam.text_frames,
                        partial_frames=beam.partial_frames,
                        score=beam.score,
                        lm_score=beam.score,
                    )
                )
            return new_beams
        else:
            # lm is used, we need to compute the lm_score
            # first we compute the lm_score of the next word
            # we check if the next word is in the cache
            # if not, we compute the score and add it to the cache
            new_beams = []
            for beam in beams:
                # fast token merge
                new_text = self.merge_tokens(beam.text, beam.next_word)
                cache_key = (new_text, is_eos)
                if cache_key not in cached_lm_scores:
                    prev_raw_lm_score, start_state = cached_lm_scores[
                        (beam.text, False)
                    ]
                    score, end_state = self.lm.score(
                        start_state, beam.next_word, is_last_word=is_eos
                    )
                    raw_lm_score = prev_raw_lm_score + score
                    cached_lm_scores[cache_key] = (raw_lm_score, end_state)
                lm_score, _ = cached_lm_scores[cache_key]

                # we score the partial word
                word_part = beam.partial_word
                if len(word_part) > 0:
                    if word_part not in cached_partial_token_scores:

                        cached_partial_token_scores[
                            word_part
                        ] = self.lm.score_partial_token(word_part)
                    lm_score += cached_partial_token_scores[word_part]

                new_beams.append(
                    LMCTCBeam(
                        text=new_text,
                        full_text=beam.full_text,
                        next_word="",
                        partial_word=word_part,
                        last_token=beam.last_token,
                        last_token_index=beam.last_token,
                        text_frames=beam.text_frames,
                        partial_frames=beam.partial_frames,
                        score=beam.score,
                        lm_score=beam.score + lm_score,
                    )
                )
            return new_beams

    def partial_decoding(
        self,
        log_probs: torch.Tensor,
        wav_len: int,
        beams: List[CTCBeam],
        cached_lm_scores: dict,
        cached_p_lm_scores: dict,
        processed_frames: int = 0,
    ) -> List[CTCBeam]:
        """Perform CTC Prefix Beam Search decoding.

        If self.lm is not None, the language model scores are computed and added to the CTC scores.

        Arguments
        ---------
        log_probs : torch.Tensor
            The log probabilities of the CTC input.
            Shape: (seq_length, vocab_size)
        wav_len : int
            The length of the input sequence.
        beams : list
            The list of CTCBeam objects.
        cached_lm_scores : dict
            The cached language model scores.
        cached_p_lm_scores : dict
            The cached prefix language model scores.
        processed_frames : int
            The start frame of the current decoding step. (default: 0)

        Returns
        -------
        beams : list
            The list of CTCBeam objects.
        """
        # select only the valid frames i.e. the frames that are not padded
        log_probs = log_probs[:wav_len]

        for frame_index, logit_col in enumerate(
            log_probs, start=processed_frames
        ):
            # skip the frame if the blank probability is higher than the threshold
<<<<<<< HEAD
            if logit_col[self.blank_index] >= self.blank_skip_threshold:
=======
            if logit_col[self.blank_index] > self.blank_skip_threshold:
>>>>>>> f6e297e6
                continue

            # get the tokens with the highest probability
            max_index = logit_col.argmax()
            tokens_index_list = set(
                np.where(logit_col > self.token_prune_min_logp)[0]
            ) | {max_index}
            new_beams = []

            # select tokens that are in the vocab
            # this is useful if the logit vocab_size is larger than the vocab_list
            tokens_index_list = tokens_index_list & set(
                range(len(self.vocab_list))
            )

            for token_index in tokens_index_list:
                p_token = logit_col[token_index]
                token = self.vocab_list[token_index]

                for beam in beams:

                    if (
                        token_index == self.blank_index
                        or beam.last_token == token
                    ):
                        if token_index == self.blank_index:
                            new_end_frame = beam.partial_frames[0]
                        else:
                            new_end_frame = frame_index + 1

                        new_part_frames = (
                            beam.partial_frames
                            if token_index == self.blank_index
                            else (beam.partial_frames[0], new_end_frame)
                        )

                        # if blank or repeated token, we only change the score
                        new_beams.append(
                            CTCBeam(
                                text=beam.text,
                                full_text=beam.full_text,
                                next_word=beam.next_word,
                                partial_word=beam.partial_word,
                                last_token=token,
                                last_token_index=token_index,
                                text_frames=beam.text_frames,
                                partial_frames=new_part_frames,
                                score=beam.score + p_token,
                            )
                        )

                    elif self.is_spm and token[:1] == self.spm_token:
                        # remove the spm token at the beginning of the token
                        clean_token = token[1:]

                        new_frame_list = (
                            beam.text_frames
                            if beam.partial_word == ""
                            else beam.text_frames + [beam.partial_frames]
                        )

                        # If the beginning of the token is the spm_token
                        # then it means that we are extending the beam with a new word.
                        # We need to change the new_word with the partial_word
                        # and reset the partial_word with the new token
                        new_beams.append(
                            CTCBeam(
                                text=beam.text,
                                full_text=beam.full_text,
                                next_word=beam.partial_word,
                                partial_word=clean_token,
                                last_token=token,
                                last_token_index=token_index,
                                text_frames=new_frame_list,
                                partial_frames=(frame_index, frame_index + 1),
                                score=beam.score + p_token,
                            )
                        )

                    elif not self.is_spm and token_index == self.space_index:
                        new_frame_list = (
                            beam.text_frames
                            if beam.partial_word == ""
                            else beam.text_frames + [beam.partial_frames]
                        )

                        # same as before but in the case of a non spm vocab
                        new_beams.append(
                            CTCBeam(
                                text=beam.text,
                                full_text=beam.full_text,
                                next_word=beam.partial_word,
                                partial_word="",
                                last_token=token,
                                last_token_index=token_index,
                                text_frames=new_frame_list,
                                partial_frames=(-1, -1),
                                score=beam.score + p_token,
                            )
                        )
                    else:
                        new_part_frames = (
                            (frame_index, frame_index + 1)
                            if beam.partial_frames[0] < 0
                            else (beam.partial_frames[0], frame_index + 1)
                        )

                        # last case, we are extending the partial_word with a new token
                        new_beams.append(
                            CTCBeam(
                                text=beam.text,
                                full_text=beam.full_text,
                                next_word=beam.next_word,
                                partial_word=beam.partial_word + token,
                                last_token=token,
                                last_token_index=token_index,
                                text_frames=beam.text_frames,
                                partial_frames=new_part_frames,
                                score=beam.score + p_token,
                            )
                        )

            # we merge the beams with the same text
            new_beams = self.merge_beams(new_beams)

            # kenlm scoring
            scored_beams = self.get_lm_beams(
                new_beams, cached_lm_scores, cached_p_lm_scores,
            )

            # remove beam outliers
            max_score = max([b.lm_score for b in scored_beams])
            scored_beams = [
                b
                for b in scored_beams
                if b.lm_score >= max_score + self.beam_prune_logp
            ]

            trimmed_beams = self.sort_beams(scored_beams)

            if self.prune_history:
                lm_order = 1 if self.lm is None else self.lm.order
                beams = self._prune_history(trimmed_beams, lm_order=lm_order)
            else:
                beams = [CTCBeam.from_lm_beam(b) for b in trimmed_beams]

        return beams


class CTCPrefixBeamSearcher(CTCBaseSearcher):
    """CTC Prefix Beam Search is based on the paper
    `First-Pass Large Vocabulary Continuous Speech Recognition using Bi-Directional Recurrent DNNs`
    by Awni Y. Hannun and al (https://arxiv.org/abs/1408.2873).

    The implementation keep tracks of the blank and non-blank probabilities.
    It also suppors n-gram scoring on words and SentencePiece tokens. The input
    is expected to be a log-probabilities tensor of shape [batch, time, vocab_size].

    Several heuristics are implemented to speed up the decoding process:
    - pruning of the beam : the beams are pruned if their score is lower than
        the best beam score minus the beam_prune_logp
    - pruning of the tokens : the tokens are pruned if their score is lower than
        the token_prune_min_logp
    - pruning of the history : the beams are pruned if they are the same over
        max_ngram history
    - skipping of the blank : the frame is skipped if the blank probability is
        higher than the blank_skip_threshold

    Note: The CTCPrefixBeamSearcher can be more unstable than the CTCBeamSearcher
    or the TorchAudioCTCPrefixBeamSearch searcher. Please, use it with caution
    and check the results carefully.

    Note: if the Acoustic Model is not trained, the Beam Search will
    take a lot of time. We do recommand to use Greedy Search during validation
    until the model is fully trained and ready to be evaluated on test sets.

    Note: This implementation does not provide the time alignment of the
    hypothesis. If you need it, please use the CTCBeamSearcher.

    Arguments
    ---------
    **kwargs
        see CTCBaseSearcher, arguments are directly passed.

    Example
    -------
    >>> import torch
    >>> from speechbrain.decoders import CTCPrefixBeamSearcher
    >>> probs = torch.tensor([[[0.2, 0.0, 0.8],
    ...                   [0.4, 0.0, 0.6]]])
    >>> log_probs = torch.log(probs)
    >>> lens = torch.tensor([1.0])
    >>> blank_index = 2
    >>> vocab_list = ['a', 'b', '-']
    >>> searcher = CTCPrefixBeamSearcher(blank_index=blank_index, vocab_list=vocab_list)
    >>> hyps = searcher(probs, lens)
    """

    def __init__(self, **kwargs):
        super().__init__(**kwargs)

    def get_lm_beams(
        self,
        beams: List[CTCBeam],
        cached_lm_scores: dict,
        cached_partial_token_scores: dict,
        is_eos=False,
    ) -> List[LMCTCBeam]:
        """Score the beams with the language model if not None, and
        return the new beams.

        This function is modified and adapted from
        https://github.com/kensho-technologies/pyctcdecode

        Arguments
        ---------
        beams : list
            The list of the beams.
        cached_lm_scores : dict
            The cached language model scores.
        cached_partial_token_scores : dict
            The cached partial token scores.
        is_eos : bool (default: False)
            Whether the end of the sequence has been reached.

        Returns
        -------
        new_beams : list
            The list of the new beams.
        """
        if self.lm is None:
            # no lm is used, lm_score is equal to score and we can return the beams
            # we have to keep track of the probabilities as well
            new_beams = []
            for beam in beams:
                new_text = self.merge_tokens(beam.full_text, beam.next_word)
                new_beams.append(
                    LMCTCBeam(
                        text=beam.text,
                        full_text=new_text,
                        next_word="",
                        partial_word=beam.partial_word,
                        last_token=beam.last_token,
                        last_token_index=beam.last_token_index,
                        text_frames=beam.text_frames,
                        partial_frames=beam.partial_frames,
                        p=beam.p,
                        p_b=beam.p_b,
                        p_nb=beam.p_nb,
                        n_p_b=beam.n_p_b,
                        n_p_nb=beam.n_p_nb,
                        score=beam.score,
                        score_ctc=beam.score_ctc,
                        lm_score=beam.score,
                    )
                )
            return new_beams
        else:
            # lm is used, we need to compute the lm_score
            # first we compute the lm_score of the next word
            # we check if the next word is in the cache
            # if not, we compute the score and add it to the cache
            new_beams = []
            for beam in beams:
                # fast token merge
                new_text = self.merge_tokens(beam.full_text, beam.next_word)
                cache_key = (new_text, is_eos)
                if cache_key not in cached_lm_scores:
                    prev_raw_lm_score, start_state = cached_lm_scores[
                        (beam.full_text, False)
                    ]
                    score, end_state = self.lm.score(
                        start_state, beam.next_word, is_last_word=is_eos
                    )
                    raw_lm_score = prev_raw_lm_score + score
                    cached_lm_scores[cache_key] = (raw_lm_score, end_state)
                lm_score, _ = cached_lm_scores[cache_key]
                word_part = beam.partial_word

                # we score the partial word
                if len(word_part) > 0:
                    if word_part not in cached_partial_token_scores:

                        cached_partial_token_scores[
                            word_part
                        ] = self.lm.score_partial_token(word_part)
                    lm_score += cached_partial_token_scores[word_part]

                new_beams.append(
                    LMCTCBeam(
                        text=beam.text,
                        full_text=new_text,
                        next_word="",
                        partial_word=beam.partial_word,
                        last_token=beam.last_token,
                        last_token_index=beam.last_token_index,
                        text_frames=beam.text_frames,
                        partial_frames=beam.partial_frames,
                        p=beam.p,
                        p_b=beam.p_b,
                        p_nb=beam.p_nb,
                        n_p_b=beam.n_p_b,
                        n_p_nb=beam.n_p_nb,
                        score=beam.score,
                        score_ctc=beam.score_ctc,
                        lm_score=beam.score + lm_score,
                    )
                )
            return new_beams

    def _get_new_beam(
        self,
        frame_index: int,
        new_prefix: str,
        new_token: str,
        new_token_index: int,
        beams: List[CTCBeam],
        p: float,
        previous_beam: CTCBeam,
    ) -> CTCBeam:
        """Create a new beam and add it to the list of beams.

        Arguments
        ---------
        frame_index : int
            The index of the current frame.
        new_prefix : str
            The new prefix.
        new_token : str
            The new token.
        new_token_index : int
            The index of the new token.
        beams : list
            The list of beams.
        p : float
            The probability of the new token.
        previous_beam : CTCBeam
            The previous beam.

        Returns
        -------
        new_beam : CTCBeam
            The new beam.
        """
        for beam in beams:
            if beam.text == new_prefix:
                if p and p > beam.p:
                    beam.p = p
                return beam

        if not self.is_spm and new_token_index == self.space_index:
            new_frame_list = (
                previous_beam.text_frames
                if previous_beam.partial_word == ""
                else previous_beam.text_frames + [previous_beam.partial_frames]
            )

            # if we extend the beam with a space, we need to reset the partial word
            # and move it to the next word
            new_beam = CTCBeam(
                text=new_prefix,
                full_text=previous_beam.full_text,
                next_word=previous_beam.partial_word,
                partial_word="",
                last_token=new_token,
                last_token_index=new_token_index,
                text_frames=new_frame_list,
                partial_frames=(-1, -1),
                score=-math.inf,
                score_ctc=-math.inf,
                p_b=-math.inf,
            )
        elif self.is_spm and new_token[:1] == self.spm_token:
            # remove the spm token at the beginning of the token
            clean_token = new_token[1:]

            new_frame_list = (
                previous_beam.text_frames
                if previous_beam.partial_word == ""
                else previous_beam.text_frames + [previous_beam.partial_frames]
            )

            # If the beginning of the token is the spm_token
            # then it means that we are extending the beam with a new word.
            # We need to change the new_word with the partial_word
            # and reset the partial_word with the new token
            new_prefix = previous_beam.text + " " + clean_token
            new_beam = CTCBeam(
                text=new_prefix,
                full_text=previous_beam.full_text,
                next_word=previous_beam.partial_word,
                partial_word=clean_token,
                last_token=new_token,
                last_token_index=new_token_index,
                text_frames=new_frame_list,
                partial_frames=(frame_index, frame_index + 1),
                score=-math.inf,
                score_ctc=-math.inf,
                p_b=-math.inf,
            )
        elif new_token_index == previous_beam.last_token_index:
            new_end_frame = frame_index + 1

            new_part_frames = (
                previous_beam.partial_frames
                if new_token_index == self.blank_index
                else (previous_beam.partial_frames[0], new_end_frame)
            )

            # if repeated token, we only change the score
            new_beam = CTCBeam(
                text=new_prefix,
                full_text=previous_beam.full_text,
                next_word="",
                partial_word=previous_beam.partial_word,
                last_token=new_token,
                last_token_index=new_token_index,
                text_frames=previous_beam.text_frames,
                partial_frames=new_part_frames,
                score=-math.inf,
                score_ctc=-math.inf,
                p_b=-math.inf,
            )
        else:
            new_part_frames = (
                (frame_index, frame_index + 1)
                if previous_beam.partial_frames[0] < 0
                else (previous_beam.partial_frames[0], frame_index + 1)
            )

            # last case, we are extending the partial_word with a new token
            new_beam = CTCBeam(
                text=new_prefix,
                full_text=previous_beam.full_text,
                next_word="",
                partial_word=previous_beam.partial_word + new_token,
                last_token=new_token,
                last_token_index=new_token_index,
                text_frames=previous_beam.text_frames,
                partial_frames=new_part_frames,
                score=-math.inf,
                score_ctc=-math.inf,
                p_b=-math.inf,
            )
        beams.append(new_beam)
        if previous_beam:
            new_beam.p = previous_beam.p
        return new_beam

    def partial_decoding(
        self,
        log_probs: torch.Tensor,
        wav_len: int,
        beams: List[CTCBeam],
        cached_lm_scores: dict,
        cached_p_lm_scores: dict,
        processed_frames: int = 0,
    ) -> List[CTCBeam]:
        """Perform CTC Prefix Beam Search decoding.

        If self.lm is not None, the language model scores are computed and added to the CTC scores.

        Arguments
        ---------
        log_probs : torch.Tensor
            The log probabilities of the CTC input.
            Shape: (seq_length, vocab_size)
        wav_len : int
            The length of the input sequence.
        beams : list
            The list of CTCBeam objects.
        cached_lm_scores : dict
            The cached language model scores.
        cached_p_lm_scores : dict
            The cached prefix language model scores.
        processed_frames : int
            The start frame of the current decoding step. (default: 0)

        Returns
        -------
        beams : list
            The list of CTCBeam objects.
        """
        # select only the valid frames, i.e., the frames that are not padded
        log_probs = log_probs[:wav_len]

        for frame_index, logit_col in enumerate(
            log_probs, start=processed_frames
        ):
            # skip the frame if the blank probability is higher than the threshold
<<<<<<< HEAD
            if logit_col[self.blank_index] >= self.blank_skip_threshold:
=======
            if logit_col[self.blank_index] > self.blank_skip_threshold:
>>>>>>> f6e297e6
                continue

            # get the tokens with the highest probability
            max_index = logit_col.argmax()
            tokens_index_list = set(
                np.where(logit_col > self.token_prune_min_logp)[0]
            ) | {max_index}

            curr_beams = beams.copy()

            # select tokens that are in the vocab
            # this is useful if the logit vocab_size is larger than the vocab_list
            tokens_index_list = tokens_index_list & set(
                range(len(self.vocab_list))
            )

            for token_index in tokens_index_list:
                p_token = logit_col[token_index]
                token = self.vocab_list[token_index]

                for beam in curr_beams:
                    p_b, p_nb = beam.p_b, beam.p_nb

                    # blank case
                    if token_index == self.blank_index:
                        beam.n_p_b = np.logaddexp(
                            beam.n_p_b, beam.score_ctc + p_token
                        )
                        continue

                    if token == beam.last_token:
                        beam.n_p_nb = np.logaddexp(beam.n_p_nb, p_nb + p_token)

                    new_text = beam.text + token

                    new_beam = self._get_new_beam(
                        frame_index,
                        new_text,
                        token,
                        token_index,
                        beams,
                        p=p_token,
                        previous_beam=beam,
                    )

                    n_p_nb = new_beam.n_p_nb

                    if token_index == beam.last_token_index and p_b > -math.inf:
                        n_p_nb = np.logaddexp(n_p_nb, p_b + p_token)
                    elif token_index != beam.last_token_index:
                        n_p_nb = np.logaddexp(n_p_nb, beam.score_ctc + p_token)
                    new_beam.n_p_nb = n_p_nb

            # update the CTC probabilities
            for beam in beams:
                beam.step()

            # kenLM scores
            scored_beams = self.get_lm_beams(
                beams, cached_lm_scores, cached_p_lm_scores,
            )

            # remove beams outliers
            max_score = max([b.lm_score for b in scored_beams])
            scored_beams = [
                b
                for b in scored_beams
                if b.lm_score >= max_score + self.beam_prune_logp
            ]
            trimmed_beams = self.sort_beams(scored_beams)

            if self.prune_history:
                lm_order = 1 if self.lm is None else self.lm.order
                beams = self._prune_history(trimmed_beams, lm_order=lm_order)
            else:
                beams = [CTCBeam.from_lm_beam(b) for b in trimmed_beams]

        return beams


class TorchAudioCTCPrefixBeamSearcher:
    """TorchAudio CTC Prefix Beam Search Decoder.

    This class is a wrapper around the CTC decoder from TorchAudio. It provides a simple interface
    where you can either use the CPU or CUDA CTC decoder.

    The CPU decoder is slower but uses less memory. The CUDA decoder is faster but uses more memory.
    The CUDA decoder is also only available in the nightly version of torchaudio.

    A lot of features are missing in the CUDA decoder, such as the ability to use a language model,
    constraint search, and more. If you want to use those features, you have to use the CPU decoder.

    For more information about the CPU decoder, please refer to the documentation of TorchAudio:
    https://pytorch.org/audio/main/generated/torchaudio.models.decoder.ctc_decoder.html

    For more information about the CUDA decoder, please refer to the documentation of TorchAudio:
    https://pytorch.org/audio/main/generated/torchaudio.models.decoder.cuda_ctc_decoder.html#torchaudio.models.decoder.cuda_ctc_decoder

    If you want to use the language model, or the lexicon search, please make sure that your
    tokenizer/acoustic model uses the same tokens as the language model/lexicon. Otherwise, the decoding will fail.

    The implementation is compatible with Sentenpiece Tokens.

    Note: When using CUDA CTC decoder, the blank_index has to be 0. Furthermore, using CUDA CTC decoder
    requires the nightly version of torchaudio and a lot of VRAM memory (if you want to use a lot of beams).
    Overall, we do recommand to use the CTCBeamSearcher or CTCPrefixBeamSearcher in SpeechBrain if you wants to use
    n-gram + beam search decoding. If you wants to have constraint search, please use the CPU version of torchaudio,
    and if you want to speedup as much as possible the decoding, please use the CUDA version.

    Arguments
    ---------
    tokens : list or str
        The list of tokens or the path to the tokens file.
        If this is a path, then the file should contain one token per line.
    lexicon : str, default: None
        Lexicon file containing the possible words and corresponding spellings. Each line consists of a word and its space separated spelling.
        If None, uses lexicon-free decoding. (default: None)
    lm : str, optional
        A path containing KenLM language model or None if not using a language model. (default: None)
    lm_dict : str, optional
        File consisting of the dictionary used for the LM, with a word per line sorted by LM index.
        If decoding with a lexicon, entries in lm_dict must also occur in the lexicon file.
        If None, dictionary for LM is constructed using the lexicon file. (default: None)
    topk : int, optional
        Number of top CTCHypothesis to return. (default: 1)
    beam_size : int, optional
        Numbers of hypotheses to hold after each decode step. (default: 50)
    beam_size_token : int, optional
        Max number of tokens to consider at each decode step. If None, it is set to the total number of tokens. (default: None)
    beam_threshold : float, optional
        Threshold for pruning hypothesis. (default: 50)
    lm_weight : float, optional
        Weight of language model. (default: 2)
    word_score : float, optional
        Word insertion score. (default: 0)
    unk_score : float, optional
        Unknown word insertion score. (default: float("-inf"))
    sil_score : float, optional
        Silence insertion score. (default: 0)
    log_add : bool, optional
        Whether to use use logadd when merging hypotheses. (default: False)
    blank_index : int or str, optional
        Index of the blank token. If tokens is a file path, then this should be an str. Otherwise, this should be a int. (default: 0)
    sil_index : int or str, optional
        Index of the silence token. If tokens is a file path, then this should be an str. Otherwise, this should be a int. (default: 0)
    unk_word : str, optional
        Unknown word token. (default: "<unk>")
    using_cpu_decoder : bool, optional
        Whether to use the CPU searcher. If False, then the CUDA decoder is used. (default: True)
    blank_skip_threshold : float, optional
        Skip frames if log_prob(blank) > log(blank_skip_threshold), to speed up decoding (default: 1.0).
        Note: This is only used when using the CUDA decoder, and it might worsen the WER/CER results. Use it at your own risk.

    Example
    -------
    >>> import torch
    >>> from speechbrain.decoders import TorchAudioCTCPrefixBeamSearcher
    >>> probs = torch.tensor([[[0.2, 0.0, 0.8],
    ...                   [0.4, 0.0, 0.6]]])
    >>> log_probs = torch.log(probs)
    >>> lens = torch.tensor([1.0])
    >>> blank_index = 2
    >>> vocab_list = ['a', 'b', '-']
    >>> searcher = TorchAudioCTCPrefixBeamSearcher(tokens=vocab_list, blank_index=blank_index, sil_index=blank_index) # doctest: +SKIP
    >>> hyps = searcher(probs, lens) # doctest: +SKIP
    """

    def __init__(
        self,
        tokens: Union[list, str],
        lexicon: Optional[str] = None,
        lm: Optional[str] = None,
        lm_dict: Optional[str] = None,
        topk: int = 1,
        beam_size: int = 50,
        beam_size_token: Optional[int] = None,
        beam_threshold: float = 50,
        lm_weight: float = 2,
        word_score: float = 0,
        unk_score: float = float("-inf"),
        sil_score: float = 0,
        log_add: bool = False,
        blank_index: Union[str, int] = 0,
        sil_index: Union[str, int] = 0,
        unk_word: str = "<unk>",
        using_cpu_decoder: bool = True,
        blank_skip_threshold: float = 1.0,
    ):
        self.lexicon = lexicon
        self.tokens = tokens
        self.lm = lm
        self.lm_dict = lm_dict
        self.topk = topk
        self.beam_size = beam_size
        self.beam_size_token = beam_size_token
        self.beam_threshold = beam_threshold
        self.lm_weight = lm_weight
        self.word_score = word_score
        self.unk_score = unk_score
        self.sil_score = sil_score
        self.log_add = log_add
        self.blank_index = blank_index
        self.sil_index = sil_index
        self.unk_word = unk_word
        self.using_cpu_decoder = using_cpu_decoder
        self.blank_skip_threshold = blank_skip_threshold

        if self.using_cpu_decoder:
            try:
                from torchaudio.models.decoder import ctc_decoder
            except ImportError:
                raise ImportError(
                    "ctc_decoder not found. Please install torchaudio and flashlight to use this decoder."
                )

            # if this is a path, then torchaudio expect to be an index
            # while if its a list then it expects to be a token
            if isinstance(self.tokens, str):
                blank_token = self.blank_index
                sil_token = self.sil_index
            else:
                blank_token = self.tokens[self.blank_index]
                sil_token = self.tokens[self.sil_index]

            self._ctc_decoder = ctc_decoder(
                lexicon=self.lexicon,
                tokens=self.tokens,
                lm=self.lm,
                lm_dict=self.lm_dict,
                nbest=self.topk,
                beam_size=self.beam_size,
                beam_size_token=self.beam_size_token,
                beam_threshold=self.beam_threshold,
                lm_weight=self.lm_weight,
                word_score=self.word_score,
                unk_score=self.unk_score,
                sil_score=self.sil_score,
                log_add=self.log_add,
                blank_token=blank_token,
                sil_token=sil_token,
                unk_word=self.unk_word,
            )
        else:
            try:
                from torchaudio.models.decoder import cuda_ctc_decoder
            except ImportError:
                raise ImportError(
                    "cuda_ctc_decoder not found. Please install the latest version of torchaudio to use this decoder."
                )
            assert (
                self.blank_index == 0
            ), "Index of blank token has to be 0 when using CUDA CTC decoder."

            self._ctc_decoder = cuda_ctc_decoder(
                tokens=self.tokens,
                nbest=self.topk,
                beam_size=self.beam_size,
                blank_skip_threshold=self.blank_skip_threshold,
            )

    def decode_beams(
        self, log_probs: torch.Tensor, wav_len: Union[torch.Tensor, None] = None
    ) -> List[List[CTCHypothesis]]:
        """Decode log_probs using TorchAudio CTC decoder.

        If `using_cpu_decoder=True` then log_probs and wav_len are moved to CPU before decoding.
        When using CUDA CTC decoder, the timestep information is not available. Therefore, the timesteps
        in the returned hypotheses are set to None.

        Arguments
        ---------
        log_probs : torch.Tensor
            The log probabilities of the input audio.
            Shape: (batch_size, seq_length, vocab_size)
        wav_len : torch.Tensor, default: None
            The speechbrain-style relative length. Shape: (batch_size,)
            If None, then the length of each audio is assumed to be seq_length.

        Returns
        -------
        list of list of CTCHypothesis
            The decoded hypotheses. The outer list is over the batch dimension, and the inner list is over the topk dimension.
        """
        if wav_len is not None:
            wav_len = log_probs.size(1) * wav_len
        else:
            wav_len = torch.tensor(
                [log_probs.size(1)] * log_probs.size(0),
                device=log_probs.device,
                dtype=torch.int32,
            )

        if wav_len.dtype != torch.int32:
            wav_len = wav_len.to(torch.int32)

        if log_probs.dtype != torch.float32:
            raise ValueError("log_probs must be float32.")

        # When using CPU decoder, we need to move the log_probs and wav_len to CPU
        if self.using_cpu_decoder and log_probs.is_cuda:
            log_probs = log_probs.cpu()

        if self.using_cpu_decoder and wav_len.is_cuda:
            wav_len = wav_len.cpu()

        if not log_probs.is_contiguous():
            raise RuntimeError("log_probs must be contiguous.")

        results = self._ctc_decoder(log_probs, wav_len)

        tokens_preds = []
        words_preds = []
        scores_preds = []
        timesteps_preds = []

        # over batch dim
        for i in range(len(results)):

            if self.using_cpu_decoder:

                preds = [
                    results[i][j].tokens.tolist()
                    for j in range(len(results[i]))
                ]
                preds = [
                    [self.tokens[token] for token in tokens] for tokens in preds
                ]
                tokens_preds.append(preds)

                timesteps = [
                    results[i][j].timesteps.tolist()
                    for j in range(len(results[i]))
                ]
                timesteps_preds.append(timesteps)

            else:
                # no timesteps is available for CUDA CTC decoder
                timesteps = [None for _ in range(len(results[i]))]
                timesteps_preds.append(timesteps)

                preds = [results[i][j].tokens for j in range(len(results[i]))]
                preds = [
                    [self.tokens[token] for token in tokens] for tokens in preds
                ]
                tokens_preds.append(preds)

            words = [results[i][j].words for j in range(len(results[i]))]
            words_preds.append(words)

            scores = [results[i][j].score for j in range(len(results[i]))]
            scores_preds.append(scores)

        hyps = []
        for (
            batch_index,
            (batch_text, batch_score, batch_timesteps),
        ) in enumerate(zip(tokens_preds, scores_preds, timesteps_preds)):
            hyps.append([])
            for text, score, timestep in zip(
                batch_text, batch_score, batch_timesteps
            ):
                hyps[batch_index].append(
                    CTCHypothesis(
                        text="".join(text),
                        last_lm_state=None,
                        score=score,
                        lm_score=score,
                        text_frames=timestep,
                    )
                )
        return hyps

    def __call__(
        self, log_probs: torch.Tensor, wav_len: Union[torch.Tensor, None] = None
    ) -> List[List[CTCHypothesis]]:
        """Decode log_probs using TorchAudio CTC decoder.

        If `using_cpu_decoder=True` then log_probs and wav_len are moved to CPU before decoding.
        When using CUDA CTC decoder, the timestep information is not available. Therefore, the timesteps
        in the returned hypotheses are set to None.

        Arguments
        ---------
        log_probs : torch.Tensor
            The log probabilities of the input audio.
            Shape: (batch_size, seq_length, vocab_size)
        wav_len : torch.Tensor, default: None
            The speechbrain-style relative length. Shape: (batch_size,)
            If None, then the length of each audio is assumed to be seq_length.

        Returns
        -------
        list of list of CTCHypothesis
            The decoded hypotheses. The outer list is over the batch dimension, and the inner list is over the topk dimension.
        """
        return self.decode_beams(log_probs, wav_len)<|MERGE_RESOLUTION|>--- conflicted
+++ resolved
@@ -14,10 +14,7 @@
 import heapq
 import logging
 import torch
-<<<<<<< HEAD
-=======
 import warnings
->>>>>>> f6e297e6
 from typing import Dict, List, Optional, Union, Any, Tuple
 
 logger = logging.getLogger(__name__)
@@ -652,13 +649,9 @@
         self.spm_token = spm_token
 
         # check if the vocab is coming from SentencePiece
-<<<<<<< HEAD
-        self.is_spm = any([s.startswith(self.spm_token) for s in vocab_list])
-=======
         self.is_spm = any(
             [str(s).startswith(self.spm_token) for s in vocab_list]
         )
->>>>>>> f6e297e6
 
         # fetch the index of space_token
         if not self.is_spm:
@@ -966,11 +959,7 @@
         """
         # check that the last dimension of log_probs is equal to the vocab size
         if log_probs.size(2) != len(self.vocab_list):
-<<<<<<< HEAD
-            logger.warning(
-=======
             warnings.warn(
->>>>>>> f6e297e6
                 f"Vocab size mismatch: log_probs vocab dim is {log_probs.size(2)} "
                 f"while vocab_list is {len(self.vocab_list)}. "
                 "During decoding, going to truncate the log_probs vocab dim to match vocab_list."
@@ -1346,11 +1335,7 @@
             log_probs, start=processed_frames
         ):
             # skip the frame if the blank probability is higher than the threshold
-<<<<<<< HEAD
-            if logit_col[self.blank_index] >= self.blank_skip_threshold:
-=======
             if logit_col[self.blank_index] > self.blank_skip_threshold:
->>>>>>> f6e297e6
                 continue
 
             # get the tokens with the highest probability
@@ -1841,11 +1826,7 @@
             log_probs, start=processed_frames
         ):
             # skip the frame if the blank probability is higher than the threshold
-<<<<<<< HEAD
-            if logit_col[self.blank_index] >= self.blank_skip_threshold:
-=======
             if logit_col[self.blank_index] > self.blank_skip_threshold:
->>>>>>> f6e297e6
                 continue
 
             # get the tokens with the highest probability
