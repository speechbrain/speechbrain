--- conflicted
+++ resolved
@@ -203,91 +203,6 @@
             scores.unsqueeze(1),
             top_log_probs.unsqueeze(1),
         )
-
-
-class S2SWhisperGreedySearch(S2SGreedySearcher):
-    """
-    This class implements the greedy decoding
-    for Whisper neural nets made by OpenAI in
-    https://cdn.openai.com/papers/whisper.pdf.
-
-    Arguments
-    ---------
-    model : HuggingFaceWhisper
-        The Whisper model.
-    **kwargs
-        see S2SBaseSearcher, arguments are directly passed.
-    """
-
-    def __init__(
-        self,
-        model,
-        language_token=50259,
-        bos_token=50258,
-        task_token=50359,
-        timestamp_token=50363,
-        **kwargs,
-    ):
-        super().__init__(**kwargs)
-        self.model = model
-        self.softmax = torch.nn.LogSoftmax(dim=-1)
-        self.decoder_input_tokens = None
-        self.language_token = language_token  # default language is english
-        self.bos_token = bos_token  # always this value
-        self.task_token = task_token  # default task is transcribe
-        self.timestamp_token = timestamp_token  # default is notimestamp
-
-    def set_language_token(self, language_token):
-        """set the language token to be used for the decoder input."""
-        self.language_token = language_token
-
-    def set_bos_token(self, bos_token):
-        """set the bos token to be used for the decoder input."""
-        self.bos_token = bos_token
-
-    def set_task_token(self, task_token):
-        """set the task token to be used for the decoder input."""
-        self.task_token = task_token
-
-    def set_timestamp_token(self, timestamp_token):
-        """set the timestamp token to be used for the decoder input."""
-        self.timestamp_token = timestamp_token
-        # need to reset bos_index too as timestamp_token is the first
-        # inp_token and need to be the first so that the first input gave
-        # to the model is [bos, language, task, timestamp] (order matters).
-        self.bos_index = self.timestamp_token
-
-    def set_decoder_input_tokens(self, decoder_input_tokens):
-        """decoder_input_tokens are the tokens used as input to the decoder.
-        They are directly taken from the tokenizer.prefix_tokens attribute.
-
-        decoder_input_tokens = [bos_token, language_token, task_token, timestamp_token]
-        """
-        self.set_bos_token(decoder_input_tokens[0])
-        self.set_language_token(decoder_input_tokens[1])
-        self.set_task_token(decoder_input_tokens[2])
-        self.set_timestamp_token(decoder_input_tokens[3])
-
-        # bos will be timestamp in our case.
-        self.decoder_input_tokens = [
-            self.bos_token,
-            self.language_token,
-            self.task_token,
-        ]
-
-    def reset_mem(self, batch_size, device):
-        """This method set the first tokens to be decoder_input_tokens during search."""
-        return torch.tensor([self.decoder_input_tokens] * batch_size).to(device)
-
-    def forward_step(self, inp_tokens, memory, enc_states, enc_lens):
-        """Performs a step in the implemented beamsearcher."""
-        memory = _update_mem(inp_tokens, memory)
-        # WARNING: the max_decode_ratio need to be under 449 because
-        #  of positinal encoding
-        dec_out, attn = self.model.forward_decoder(enc_states, memory)
-        log_probs = self.softmax(dec_out[:, -1])
-
-        return log_probs, memory, attn
 
 
 class S2SRNNGreedySearcher(S2SGreedySearcher):
@@ -1083,273 +998,4 @@
     tensor = torch.where(
         cond, tensor, torch.Tensor([fill_value]).to(tensor.device)
     )
-<<<<<<< HEAD
-    return tensor
-=======
-    return tensor
-
-
-def _update_mem(inp_tokens, memory):
-    """This function is for updating the memory for transformer searches.
-    it is called at each decoding step. When being called, it appends the
-    predicted token of the previous step to existing memory.
-
-    Arguments:
-    -----------
-    inp_tokens : tensor
-        Predicted token of the previous decoding step.
-    memory : tensor
-        Contains all the predicted tokens.
-    """
-    if memory is None:
-        return inp_tokens.unsqueeze(1)
-    return torch.cat([memory, inp_tokens.unsqueeze(1)], dim=-1)
-
-
-class S2STransformerBeamSearch(S2SBeamSearcher):
-    """This class implements the beam search decoding
-    for Transformer.
-    See also S2SBaseSearcher(), S2SBeamSearcher().
-
-    Arguments
-    ---------
-    model : torch.nn.Module
-        The model to use for decoding.
-    linear : torch.nn.Module
-        A linear output layer.
-    **kwargs
-        Arguments to pass to S2SBeamSearcher
-
-    Example:
-    --------
-    >>> # see recipes/LibriSpeech/ASR_transformer/experiment.py
-    """
-
-    def __init__(
-        self, modules, temperature=1.0, temperature_lm=1.0, **kwargs,
-    ):
-        super(S2STransformerBeamSearch, self).__init__(**kwargs)
-
-        self.model = modules[0]
-        self.fc = modules[1]
-        self.ctc_fc = modules[2]
-        self.softmax = torch.nn.LogSoftmax(dim=-1)
-
-        self.temperature = temperature
-        self.temperature_lm = temperature_lm
-
-    def reset_mem(self, batch_size, device):
-        """Needed to reset the memory during beamsearch."""
-        return None
-
-    def reset_lm_mem(self, batch_size, device):
-        """Needed to reset the LM memory during beamsearch."""
-        return None
-
-    def permute_mem(self, memory, index):
-        """Permutes the memory."""
-        memory = torch.index_select(memory, dim=0, index=index)
-        return memory
-
-    def permute_lm_mem(self, memory, index):
-        """Permutes the memory of the language model."""
-        memory = torch.index_select(memory, dim=0, index=index)
-        return memory
-
-    def forward_step(self, inp_tokens, memory, enc_states, enc_lens):
-        """Performs a step in the implemented beamsearcher."""
-        memory = _update_mem(inp_tokens, memory)
-        pred, attn = self.model.decode(memory, enc_states)
-        prob_dist = self.softmax(self.fc(pred) / self.temperature)
-        return prob_dist[:, -1, :], memory, attn
-
-    def lm_forward_step(self, inp_tokens, memory):
-        """Performs a step in the implemented LM module."""
-        memory = _update_mem(inp_tokens, memory)
-        if not next(self.lm_modules.parameters()).is_cuda:
-            self.lm_modules.to(inp_tokens.device)
-        logits = self.lm_modules(memory)
-        log_probs = self.softmax(logits / self.temperature_lm)
-        return log_probs[:, -1, :], memory
-
-
-class S2SWhisperBeamSearch(S2SBeamSearcher):
-    """This class implements the beam search decoding
-    for Whisper neural nets made by OpenAI in
-    https://cdn.openai.com/papers/whisper.pdf.
-
-    Arguments
-    ---------
-    module : list with the followings one:
-        model : torch.nn.Module
-            A whisper model. It should have a decode() method.
-        ctc_lin : torch.nn.Module (optional)
-            A linear output layer for CTC.
-    **kwargs
-        Arguments to pass to S2SBeamSearcher
-    """
-
-    def __init__(
-        self,
-        module,
-        temperature=1.0,
-        temperature_lm=1.0,
-        language_token=50259,
-        bos_token=50258,
-        task_token=50359,
-        timestamp_token=50363,
-        **kwargs,
-    ):
-        super(S2SWhisperBeamSearch, self).__init__(**kwargs)
-
-        self.model = module[0]
-        if len(module) == 2:
-            self.ctc_fc = module[1]
-
-        self.softmax = torch.nn.LogSoftmax(dim=-1)
-
-        self.temperature = temperature
-        self.temperature_lm = temperature_lm
-
-        self.decoder_input_tokens = None
-        self.language_token = language_token  # default language is english
-        self.bos_token = bos_token  # always this value
-        self.task_token = task_token  # default task is transcribe
-        self.timestamp_token = timestamp_token  # default is notimestamp
-
-    def set_language_token(self, language_token):
-        """set the language token to use for the decoder input."""
-        self.language_token = language_token
-
-    def set_bos_token(self, bos_token):
-        """set the bos token to use for the decoder input."""
-        self.bos_token = bos_token
-
-    def set_task_token(self, task_token):
-        """set the task token to use for the decoder input."""
-        self.task_token = task_token
-
-    def set_timestamp_token(self, timestamp_token):
-        """set the timestamp token to use for the decoder input."""
-        self.timestamp_token = timestamp_token
-        # need to reset bos_index too as timestamp_token is the first
-        # inp_token and need to be the first so that the first input gave
-        # to the model is [bos, language, task, timestamp] (order matters).
-        self.bos_index = self.timestamp_token
-
-    def set_decoder_input_tokens(self, decoder_input_tokens):
-        """decoder_input_tokens are the tokens used as input to the decoder.
-        They are directly taken from the tokenizer.prefix_tokens attribute.
-
-        decoder_input_tokens = [bos_token, language_token, task_token, timestamp_token]
-        """
-        self.set_bos_token(decoder_input_tokens[0])
-        self.set_language_token(decoder_input_tokens[1])
-        self.set_task_token(decoder_input_tokens[2])
-        self.set_timestamp_token(decoder_input_tokens[3])
-
-        # bos will be timestamp in our case.
-        self.decoder_input_tokens = [
-            self.bos_token,
-            self.language_token,
-            self.task_token,
-        ]
-
-    def reset_mem(self, batch_size, device):
-        """This method set the first tokens to be decoder_input_tokens during search."""
-        return torch.tensor([self.decoder_input_tokens] * batch_size).to(device)
-
-    def reset_lm_mem(self, batch_size, device):
-        """Needed to reset the LM memory during beamsearch."""
-        return None
-
-    def permute_mem(self, memory, index):
-        """Permutes the memory."""
-        memory = torch.index_select(memory, dim=0, index=index)
-        return memory
-
-    def permute_lm_mem(self, memory, index):
-        """Permutes the memory of the language model."""
-        memory = torch.index_select(memory, dim=0, index=index)
-        return memory
-
-    def forward_step(self, inp_tokens, memory, enc_states, enc_lens):
-        """Performs a step in the implemented beamsearcher."""
-        memory = _update_mem(inp_tokens, memory)
-        dec_out, attn, = self.model.forward_decoder(enc_states, memory)
-        log_probs = self.softmax(dec_out[:, -1])
-        return log_probs, memory, attn
-
-    def lm_forward_step(self, inp_tokens, memory):
-        """Performs a step in the implemented LM module."""
-        memory = _update_mem(inp_tokens, memory)
-        if not next(self.lm_modules.parameters()).is_cuda:
-            self.lm_modules.to(inp_tokens.device)
-        logits = self.lm_modules(memory)
-        log_probs = self.softmax(logits / self.temperature_lm)
-        return log_probs[:, -1, :], memory
-
-
-def batch_filter_seq2seq_output(prediction, eos_id=-1):
-    """Calling batch_size times of filter_seq2seq_output.
-
-    Arguments
-    ---------
-    prediction : list of torch.Tensor
-        A list containing the output ints predicted by the seq2seq system.
-    eos_id : int, string
-        The id of the eos.
-
-    Returns
-    ------
-    list
-        The output predicted by seq2seq model.
-
-    Example
-    -------
-    >>> predictions = [torch.IntTensor([1,2,3,4]), torch.IntTensor([2,3,4,5,6])]
-    >>> predictions = batch_filter_seq2seq_output(predictions, eos_id=4)
-    >>> predictions
-    [[1, 2, 3], [2, 3]]
-    """
-    outputs = []
-    for p in prediction:
-        res = filter_seq2seq_output(p.tolist(), eos_id=eos_id)
-        outputs.append(res)
-    return outputs
-
-
-def filter_seq2seq_output(string_pred, eos_id=-1):
-    """Filter the output until the first eos occurs (exclusive).
-
-    Arguments
-    ---------
-    string_pred : list
-        A list containing the output strings/ints predicted by the seq2seq system.
-    eos_id : int, string
-        The id of the eos.
-
-    Returns
-    ------
-    list
-        The output predicted by seq2seq model.
-
-    Example
-    -------
-    >>> string_pred = ['a','b','c','d','eos','e']
-    >>> string_out = filter_seq2seq_output(string_pred, eos_id='eos')
-    >>> string_out
-    ['a', 'b', 'c', 'd']
-    """
-    if isinstance(string_pred, list):
-        try:
-            eos_index = next(
-                i for i, v in enumerate(string_pred) if v == eos_id
-            )
-        except StopIteration:
-            eos_index = len(string_pred)
-        string_out = string_pred[:eos_index]
-    else:
-        raise ValueError("The input must be a list.")
-    return string_out
->>>>>>> 4b485a32
+    return tensor