def pytest_addoption(parser):
    parser.addoption("--device", action="store", default="cpu")


def pytest_generate_tests(metafunc):
    # This is called for every test. Only get/set command line arguments
    # if the argument is specified in the list of test "fixturenames".
    option_value = metafunc.config.option.device
    if "device" in metafunc.fixturenames and option_value is not None:
        metafunc.parametrize("device", [option_value])


collect_ignore = ["setup.py"]
try:
    import numba  # noqa: F401
except ModuleNotFoundError:
    collect_ignore.append("speechbrain/nnet/loss/transducer_loss.py")
try:
    import kenlm  # noqa: F401
except ModuleNotFoundError:
    collect_ignore.append("speechbrain/decoders/language_model.py")
try:
    import fairseq  # noqa: F401
except ModuleNotFoundError:
    collect_ignore.append("speechbrain/lobes/models/fairseq_wav2vec.py")
try:
    from transformers import Wav2Vec2Model  # noqa: F401
except ModuleNotFoundError:
    collect_ignore.append(
        "speechbrain/lobes/models/huggingface_transformers/wav2vec2.py"
    )
try:
    from transformers import WhisperModel  # noqa: F401
except ModuleNotFoundError:
    collect_ignore.append(
        "speechbrain/lobes/models/huggingface_transformers/whisper.py"
    )
try:
    import sklearn  # noqa: F401
except ModuleNotFoundError:
<<<<<<< HEAD
=======
    collect_ignore.append("speechbrain/utils/kmeans.py")
>>>>>>> f6e297e6
    collect_ignore.append(
        "speechbrain/lobes/models/huggingface_transformers/discrete_hubert.py"
    )
    collect_ignore.append(
        "speechbrain/lobes/models/huggingface_transformers/discrete_wav2vec2.py"
    )
    collect_ignore.append(
        "speechbrain/lobes/models/huggingface_transformers/discrete_wavlm.py"
    )
<<<<<<< HEAD
=======
try:
    import peft  # noqa: F401
except ModuleNotFoundError:
    collect_ignore.append(
        "speechbrain/lobes/models/huggingface_transformers/llama2.py"
    )
>>>>>>> f6e297e6
try:
    import sacrebleu  # noqa: F401
except ModuleNotFoundError:
    collect_ignore.append("speechbrain/utils/bleu.py")
try:
    import vocos  # noqa: F401
except ModuleNotFoundError:
    collect_ignore.append(
        "speechbrain/lobes/models/huggingface_transformers/vocos.py"
    )<|MERGE_RESOLUTION|>--- conflicted
+++ resolved
@@ -38,10 +38,7 @@
 try:
     import sklearn  # noqa: F401
 except ModuleNotFoundError:
-<<<<<<< HEAD
-=======
     collect_ignore.append("speechbrain/utils/kmeans.py")
->>>>>>> f6e297e6
     collect_ignore.append(
         "speechbrain/lobes/models/huggingface_transformers/discrete_hubert.py"
     )
@@ -51,15 +48,12 @@
     collect_ignore.append(
         "speechbrain/lobes/models/huggingface_transformers/discrete_wavlm.py"
     )
-<<<<<<< HEAD
-=======
 try:
     import peft  # noqa: F401
 except ModuleNotFoundError:
     collect_ignore.append(
         "speechbrain/lobes/models/huggingface_transformers/llama2.py"
     )
->>>>>>> f6e297e6
 try:
     import sacrebleu  # noqa: F401
 except ModuleNotFoundError:
