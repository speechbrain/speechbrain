def pytest_addoption(parser):
    parser.addoption("--device", action="store", default="cpu")


def pytest_generate_tests(metafunc):
    # This is called for every test. Only get/set command line arguments
    # if the argument is specified in the list of test "fixturenames".
    option_value = metafunc.config.option.device
    if "device" in metafunc.fixturenames and option_value is not None:
        metafunc.parametrize("device", [option_value])


collect_ignore = ["setup.py"]
try:
    import numba  # noqa: F401
except ModuleNotFoundError:
    collect_ignore.append("speechbrain/nnet/loss/transducer_loss.py")
try:
    import kenlm  # noqa: F401
except ModuleNotFoundError:
    collect_ignore.append("speechbrain/decoders/language_model.py")
try:
    import fairseq  # noqa: F401
except ModuleNotFoundError:
    collect_ignore.append("speechbrain/lobes/models/fairseq_wav2vec.py")
try:
    from transformers import Wav2Vec2Model  # noqa: F401
except ModuleNotFoundError:
    collect_ignore.append(
        "speechbrain/lobes/models/huggingface_transformers/wav2vec2.py"
    )
try:
    from transformers import WhisperModel  # noqa: F401
except ModuleNotFoundError:
    collect_ignore.append(
        "speechbrain/lobes/models/huggingface_transformers/whisper.py"
    )
<<<<<<< HEAD
=======
try:
    import sklearn  # noqa: F401
except ModuleNotFoundError:
    collect_ignore.append(
        "speechbrain/lobes/models/huggingface_transformers/discrete_hubert.py"
    )
    collect_ignore.append(
        "speechbrain/lobes/models/huggingface_transformers/discrete_wav2vec2.py"
    )
    collect_ignore.append(
        "speechbrain/lobes/models/huggingface_transformers/discrete_wavlm.py"
    )
>>>>>>> 57448fb6
try:
    import sacrebleu  # noqa: F401
except ModuleNotFoundError:
    collect_ignore.append("speechbrain/utils/bleu.py")
try:
    import vocos  # noqa: F401
except ModuleNotFoundError:
    collect_ignore.append(
        "speechbrain/lobes/models/huggingface_transformers/vocos.py"
    )<|MERGE_RESOLUTION|>--- conflicted
+++ resolved
@@ -35,8 +35,6 @@
     collect_ignore.append(
         "speechbrain/lobes/models/huggingface_transformers/whisper.py"
     )
-<<<<<<< HEAD
-=======
 try:
     import sklearn  # noqa: F401
 except ModuleNotFoundError:
@@ -49,7 +47,6 @@
     collect_ignore.append(
         "speechbrain/lobes/models/huggingface_transformers/discrete_wavlm.py"
     )
->>>>>>> 57448fb6
 try:
     import sacrebleu  # noqa: F401
 except ModuleNotFoundError:
