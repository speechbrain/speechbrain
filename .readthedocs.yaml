# .readthedocs.yaml

build:
  image: latest

python:
  version: 3.8
<<<<<<< HEAD
  setup_py_install: True
=======
  pip_install: True
>>>>>>> f8b8602d

# Don't build any extra formats
formats: []

requirements_file: docs/docs-requirements.txt<|MERGE_RESOLUTION|>--- conflicted
+++ resolved
@@ -5,11 +5,7 @@
 
 python:
   version: 3.8
-<<<<<<< HEAD
-  setup_py_install: True
-=======
   pip_install: True
->>>>>>> f8b8602d
 
 # Don't build any extra formats
 formats: []
