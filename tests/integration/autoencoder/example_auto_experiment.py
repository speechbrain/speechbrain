#!/usr/bin/env/python3
"""This minimal example trains an autoencoder over speech features. The encoder
is a MLP that transforms the input into a lower-dimensional latent representation.
The decoder is another MLP that predicts the input features. The system is trained
with MSE. Given the tiny dataset, the expected behavior is to overfit the
training data  (with a validation performance that stays high).
"""

import pathlib
import speechbrain as sb
from hyperpyyaml import load_hyperpyyaml


class AutoBrain(sb.Brain):
    def compute_forward(self, batch, stage):
<<<<<<< HEAD
        """Appling encoder and decoder to the input features"""
=======
        "Applying encoder and decoder to the input features"
>>>>>>> 1c3f8a26
        batch = batch.to(self.device)
        wavs, lens = batch.sig
        feats = self.hparams.compute_features(wavs)
        feats = self.modules.mean_var_norm(feats, lens)

        encoded = self.modules.linear1(feats)
        encoded = self.hparams.activation(encoded)
        decoded = self.modules.linear2(encoded)

        return decoded

    def compute_objectives(self, predictions, batch, stage):
        """Given the network predictions and targets computed the MSE loss."""
        wavs, lens = batch.sig
        feats = self.hparams.compute_features(wavs)
        feats = self.modules.mean_var_norm(feats, lens)
        self.mse_metric.append(batch.id, predictions, feats, lens)
        return self.hparams.compute_cost(predictions, feats, lens)

    def on_stage_start(self, stage, epoch=None):
        """Gets called when a stage (either training, validation, test) starts."""
        self.mse_metric = self.hparams.loss_tracker()

    def on_stage_end(self, stage, stage_loss, epoch=None):
        """Gets called at the end of a stage."""
        if self.hparams.use_tensorboard:
            if stage == sb.Stage.TRAIN:
                self.hparams.train_logger.log_stats(
                    {"Epoch": epoch},
                    train_stats={"loss": self.mse_metric.scores},
                )
            elif stage == sb.Stage.VALID:
                self.hparams.train_logger.log_stats(
                    {"Epoch": epoch},
                    valid_stats={"loss": self.mse_metric.scores},
                )
            if stage == sb.Stage.TEST:
                self.hparams.train_logger.log_stats(
                    {}, test_stats={"loss": self.mse_metric.scores}
                )

        if stage == sb.Stage.TRAIN:
            self.train_loss = stage_loss
        if stage == sb.Stage.VALID:
            print("Completed epoch %d" % epoch)
            print("Train loss: %.3f" % self.train_loss)
            print("Valid loss: %.3f" % stage_loss)
        if stage == sb.Stage.TEST:
            print("Test loss: %.3f" % stage_loss)


def data_prep(data_folder):
    """Creates the datasets and their data processing pipelines."""
    # 1. Declarations:
    train_data = sb.dataio.dataset.DynamicItemDataset.from_json(
        json_path=data_folder / "../annotation/ASR_train.json",
        replacements={"data_root": data_folder},
    )
    valid_data = sb.dataio.dataset.DynamicItemDataset.from_json(
        json_path=data_folder / "../annotation/ASR_dev.json",
        replacements={"data_root": data_folder},
    )
    datasets = [train_data, valid_data]

    # 2. Define audio pipeline:
    @sb.utils.data_pipeline.takes("wav")
    @sb.utils.data_pipeline.provides("sig")
    def audio_pipeline(wav):
        sig = sb.dataio.dataio.read_audio(wav)
        return sig

    sb.dataio.dataset.add_dynamic_item(datasets, audio_pipeline)

    # 3. Set output:
    sb.dataio.dataset.set_output_keys(datasets, ["id", "sig"])

    return train_data, valid_data


def main(device="cpu"):
    experiment_dir = pathlib.Path(__file__).resolve().parent
    hparams_file = experiment_dir / "hyperparams.yaml"
    data_folder = "../../samples/ASR"
    data_folder = (experiment_dir / data_folder).resolve()

    # Load model hyper parameters:
    with open(hparams_file) as fin:
        hparams = load_hyperpyyaml(fin)

    # Dataset creation
    train_data, valid_data = data_prep(data_folder)

    # Trainer initialization
    auto_brain = AutoBrain(
        hparams["modules"],
        hparams["opt_class"],
        hparams,
        run_opts={"device": device},
    )

    # Training/validation loop
    auto_brain.fit(
        range(hparams["N_epochs"]),
        train_data,
        valid_data,
        train_loader_kwargs=hparams["dataloader_options"],
        valid_loader_kwargs=hparams["dataloader_options"],
    )
    # Evaluation is run separately (now just evaluating on valid data)
    auto_brain.evaluate(valid_data)

    # Check if model overfits for integration test
    assert auto_brain.train_loss < 0.08


if __name__ == "__main__":
    main()


def test_error(device):
    main(device)<|MERGE_RESOLUTION|>--- conflicted
+++ resolved
@@ -13,11 +13,8 @@
 
 class AutoBrain(sb.Brain):
     def compute_forward(self, batch, stage):
-<<<<<<< HEAD
-        """Appling encoder and decoder to the input features"""
-=======
-        "Applying encoder and decoder to the input features"
->>>>>>> 1c3f8a26
+        """Applying encoder and decoder to the input features"""
+
         batch = batch.to(self.device)
         wavs, lens = batch.sig
         feats = self.hparams.compute_features(wavs)
