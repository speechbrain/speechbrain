--- conflicted
+++ resolved
@@ -7,11 +7,7 @@
 # Seed needs to be set at top of yaml, before objects with parameters are made
 seed: 2602
 __set_seed: !apply:torch.manual_seed [!ref <seed>]
-<<<<<<< HEAD
-data_folder: ../data/
-=======
 data_folder: data/
->>>>>>> f6e297e6
 output_folder: !ref results/RNNLM/
 save_folder: !ref <output_folder>/save
 train_log: !ref <output_folder>/train_log.txt
